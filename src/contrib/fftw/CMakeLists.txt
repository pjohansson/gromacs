--- conflicted
+++ resolved
@@ -66,15 +66,11 @@
 endif()
 
 # Machinery for running the external project
-<<<<<<< HEAD
 set(EXTERNAL_FFTW_VERSION 3.3.3)
+set(GMX_BUILD_OWN_FFTW_URL "http://www.fftw.org/fftw-${EXTERNAL_FFTW_VERSION}.tar.gz" CACHE PATH "URL from where to download fftw, (use an absolute path when offline)")
+mark_as_advanced(GMX_BUILD_OWN_FFTW_URL)
 set(EXTERNAL_FFTW_MD5SUM 0a05ca9c7b3bfddc8278e7c40791a1c2)
 set (EXTERNAL_FFTW_BUILD_TARGET fftwBuild)
-=======
-set(EXTERNAL_FFTW_VERSION 3.3.2)
-set(GMX_BUILD_OWN_FFTW_URL "http://www.fftw.org/fftw-${EXTERNAL_FFTW_VERSION}.tar.gz" CACHE PATH "URL from where to download fftw, (use an absolute path when offline)")
-mark_as_advanced(GMX_BUILD_OWN_FFTW_URL)
->>>>>>> fb1349fd
 include(ExternalProject)
 # TODO in master branch - show this warning only on the first run
 # by using gmx_check_if_changed_result from I21b791ab8e4f3 when
@@ -83,13 +79,8 @@
 # TODO if/when CMake fixes http://www.cmake.org/Bug/view.php?id=14330
 # (ie. at least version > 2.8.11.2), consider reverting to using an
 # md5sum check to avoid needing the above warning
-<<<<<<< HEAD
     ExternalProject_add(${EXTERNAL_FFTW_BUILD_TARGET}
-        URL "http://www.fftw.org/fftw-${EXTERNAL_FFTW_VERSION}.tar.gz"
-=======
-    ExternalProject_add(fftwBuild
         URL "${GMX_BUILD_OWN_FFTW_URL}"
->>>>>>> fb1349fd
         CONFIGURE_COMMAND <SOURCE_DIR>/configure --prefix=<INSTALL_DIR> --libdir=<INSTALL_DIR>/lib --disable-fortran
         ${GMX_BUILD_OWN_FFTW_SHARED_FLAG} ${GMX_BUILD_OWN_FFTW_OPTIMIZATION_CONFIGURATION}
         ${GMX_BUILD_OWN_FFTW_PREC}
