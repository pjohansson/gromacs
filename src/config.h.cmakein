/* Manually created from config.h.in to work with cmake */

/* Disable warnings about double-to-float conversion accuracy loss on MSVC */
#ifdef _MSC_VER
#pragma warning (disable : 4305)
#pragma warning (disable : 4244)
#pragma warning (disable : 4101)
#pragma warning (disable : 4996)
#pragma warning (disable : 4267)
#pragma warning (disable : 4090)
#endif

/* Name of package (translate from cmake to autoconf macro name) */
#define PACKAGE  "@PROJECT_NAME@"

/* Version number of package (translate from cmake to autoconf macro name) */
#define VERSION  "@PROJECT_VERSION@"

/* Use the version string from generated version.h */
#cmakedefine USE_VERSION_H

/* Default location of data files */
#cmakedefine GMXLIBDIR "@GMXLIBDIR@"

/* Hardware and OS version for build host */
#cmakedefine BUILD_MACHINE "@BUILD_MACHINE@"

/* Date and time for build */
#cmakedefine BUILD_TIME "@BUILD_TIME@"

/* User doing build */
#cmakedefine BUILD_USER "@BUILD_USER@"

/* Turn off water-water neighborlist optimization only */
#cmakedefine DISABLE_WATERWATER_NLIST

/* Turn off all water neighborlist optimization */
#cmakedefine DISABLE_WATER_NLIST

/* Fortran support */
#cmakedefine GMX_FORTRAN

/* Define to a macro mangling the given C identifier (in lower and upper
   case), which must not contain underscores, for linking with Fortran. */
#define F77_FUNC(name,NAME)     @F77_FUNCDEF@

/* As F77_FUNC, but for C identifiers containing underscores. */
#define F77_FUNC_(name,NAME)    @F77_FUNCDEF_@

/* Use the d prefix on fftw2 includes */
#cmakedefine FFTW2_NAME_DFFTW

/* Dont use any prefix on fftw2 includes */
#cmakedefine FFTW2_NAME_FFTW

/* Use the s prefix on fftw2 includes */
#cmakedefine FFTW2_NAME_SFFTW

/* IEEE754 floating-point format. Memory layout is defined by macros
 * GMX_IEEE754_BIG_ENDIAN_BYTE_ORDER and GMX_IEEE754_BIG_ENDIAN_WORD_ORDER. 
 */
#cmakedefine GMX_FLOAT_FORMAT_IEEE754

/* Use assembly intrinsics kernels for BlueGene */
#cmakedefine GMX_BLUEGENE

/* Power6 acceleration */
#cmakedefine GMX_POWER6

/* Work around broken calloc() */
#cmakedefine GMX_BROKEN_CALLOC

/* Enable special hacks for Cray XT3 */
#cmakedefine GMX_CRAY_XT3

/* Do not optimize FFTW setups (not needed with SSE FFT kernels) */
#cmakedefine GMX_DISABLE_FFTW_MEASURE

/* Compile in double precision */
#cmakedefine GMX_DOUBLE

/* Use Built-in FFTPACK FFT library */
#cmakedefine GMX_FFT_FFTPACK

/* Use FFTW2 FFT library */
#cmakedefine GMX_FFT_FFTW2

/* Use FFTW3 FFT library */
#cmakedefine GMX_FFT_FFTW3

/* Use Intel MKL FFT library */
#cmakedefine GMX_FFT_MKL

/* Use AMD core math library */
#cmakedefine GMX_FFT_ACML

/* Single-precision SSE instructions on ia32 */
#cmakedefine GMX_IA32_SSE

/* Double-precision SSE2 instructions on ia32 */
#undef GMX_IA32_SSE2

/* Use ia64 assembly tuned for Itanium2 */
#cmakedefine GMX_IA64_ASM

/* Integer byte order is big endian. */
#cmakedefine GMX_INTEGER_BIG_ENDIAN 

/* Use our own instead of system XDR libraries */
#cmakedefine GMX_INTERNAL_XDR

/* Use MPI (with mpicc) for parallelization */
#cmakedefine GMX_LIB_MPI

/* MPI_IN_PLACE exists for collective operations */
#cmakedefine MPI_IN_PLACE_EXISTS

/* Make a parallel version of GROMACS using message passing 
   (MPI or thread_mpi) */
#cmakedefine GMX_MPI

/* Use threads for parallelization */
#cmakedefine GMX_THREADS

/* Use old threading (domain decomp force calc) code */
#cmakedefine GMX_THREAD_SHM_FDECOMP 

/* Ignore calls to nice(3) */
#cmakedefine GMX_NO_NICE

/* Ignore calls to system(3) */
#cmakedefine GMX_NO_SYSTEM

/* Use PowerPC Altivec inner loops */
#cmakedefine GMX_PPC_ALTIVEC

/* Use (modified) Gamess-UK for QM-MM calculations */
#cmakedefine GMX_QMMM_GAMESS

/* Use (modified) Gaussian0x for QM-MM calculations */
#cmakedefine GMX_QMMM_GAUSSIAN

/* Use (modified) Mopac 7 for QM-MM calculations */
#cmakedefine GMX_QMMM_MOPAC

/* Use the GROMACS software 1/sqrt(x) */
#cmakedefine GMX_SOFTWARE_INVSQRT

/* Compile with dlopen */
#cmakedefine GMX_DLOPEN

/* Define when pthreads are used */
#cmakedefine THREAD_PTHREADS

/* Define when Windows threads are used */
#cmakedefine THREAD_WINDOWS

/* Define for busy wait option  */
#cmakedefine TMPI_WAIT_FOR_NO_ONE

/* Define for copy buffer option */
#cmakedefine TMPI_COPY_BUFFER

/* Define for profiling option */
#cmakedefine TMPI_PROFILE

/* Define for sysconf() */
#cmakedefine HAVE_SYSCONF

/* Define for GetSystemInfo() */
#cmakedefine HAVE_SYSTEM_INFO

/* Single-precision SSE instructions on X86_64 */
#cmakedefine GMX_X86_64_SSE

/* Double-precision SSE2 instructions on X86_64 */
#undef GMX_X86_64_SSE2

/* Enable x86 gcc inline assembly */
#cmakedefine GMX_X86_GCC_INLINE_ASM

/* Enable x86 MSVC inline assembly */
#cmakedefine GMX_X86_MSVC_INLINE_ASM

/* Support for SSE intrinsics */
#cmakedefine GMX_SSE

/* Support for SSE2 intrinsics */
#cmakedefine GMX_SSE2

/* Support for SSE3 intrinsics */
#cmakedefine GMX_SSE3

/* Support for SSE4.1 intrinsics */
#cmakedefine GMX_SSE4_1

/* Define to 1 if you have the <altivec.h> header file. */
#cmakedefine HAVE_ALTIVEC_H

/* Define to 1 if the system has the type bool. */
#cmakedefine HAVE_BOOL

/* Define to 1 if fseeko (and presumably ftello) exists and is declared. */
#cmakedefine HAVE_FSEEKO

<<<<<<< HEAD
=======
/* Define to 1 if _fseeki64 (and presumably _fseeki64) exists and is declared. */
#cmakedefine HAVE__FSEEKI64

/* Define to 1 if you have the <inttypes.h> header file. */
#cmakedefine HAVE_INTTYPES_H

>>>>>>> 864fb21f
/* Define to 1 if you have the m library (-lm). */
#cmakedefine HAVE_LIBM

/* Define to 1 if you have the mkl library (-lmkl). */
#cmakedefine HAVE_LIBMKL

/* Define to 1 if you have the xml2 library (-lxml2). */
#cmakedefine HAVE_LIBXML2

/* Define to 1 if you have the dl library (-ldl). */
#cmakedefine HAVE_LIBDL

/* Define to 1 if you have the strcasecmp() function. */
#cmakedefine HAVE_STRCASECMP

/* Define to 1 if you have the strdup() function. */
#cmakedefine HAVE_STRDUP

/* Define to 1 if you have the vfprintf() function. */
#cmakedefine HAVE_VFPRINTF

/* Define to 1 if you have the memcmp() function. */
#cmakedefine HAVE_MEMCMP

/* Define to 1 if you have the posix_memalign() function. */
#cmakedefine HAVE_POSIX_MEMALIGN

/* Define to 1 if you have the memalign() function. */
#cmakedefine HAVE_MEMALIGN

/* Define to 1 if you have the MSVC _aligned_malloc() function. */
#cmakedefine HAVE__ALIGNED_MALLOC

/* Define to 1 if you have the gettimeofday() function. */
#cmakedefine HAVE_GETTIMEOFDAY

/* Define to 1 if you have the cbrt() function. */
#cmakedefine HAVE_CBRT

/* Define to 1 if you have the isnan() function. */
#cmakedefine HAVE_ISNAN

/* Define to 1 if you have the _isnan() function. */
#cmakedefine HAVE__ISNAN

/* Define to 1 if you have the isfinite() function. */
#cmakedefine HAVE_ISFINITE

/* Define to 1 if you have the _isfinite() function. */
#cmakedefine HAVE__ISFINITE

/* Define to 1 if you have the fsync() function. */
#cmakedefine HAVE_FSYNC

/* Define to 1 if you have the Windows _commit() function. */
#cmakedefine HAVE__COMMIT

/* Define to 1 if you have the fileno() function. */
#cmakedefine HAVE_FILENO

/* Define to 1 if you have the _fileno() function. */
#cmakedefine HAVE__FILENO

/* Define to 1 if you have the copyfile() function. */
#cmakedefine HAVE_COPYFILE

/* Define to 1 if you have the Windows CopyFile() function. */
#cmakedefine HAVE_WIN_COPYFILE

/* Define to 1 if you have the <string.h> header file. */
#cmakedefine HAVE_STRING_H

/* Define to 1 if yo have the <math.h> header file. */
#cmakedefine HAVE_MATH_H

/* Define to 1 if yo have the <limits.h> header file. */
#cmakedefine HAVE_LIMITS_H

/* Define to 1 if yo have the <memory.h> header file. */
#cmakedefine HAVE_MEMORY_H

/* Define to 1 if yo have the <unistd.h> header file. */
#cmakedefine HAVE_UNISTD_H

/* Define to 1 if yo have the <pwd.h> header file. */
#cmakedefine HAVE_PWD_H

/* Define to 1 if yo have the <stdint.h> header file. */
#cmakedefine HAVE_STDINT_H

/* Define to 1 if yo have the <stdlib.h> header file. */
#cmakedefine HAVE_STDLIB_H

/* Define to 1 if yo have the <pthread.h> header file. */
#cmakedefine HAVE_PTHREAD_H

/* Define to 1 if yo have the <dirent.h> header file. */
#cmakedefine HAVE_DIRENT_H

/* Define to 1 if yo have the <inttypes.h> header file. */
#cmakedefine HAVE_INTTYPES_H

/* Define to 1 if yo have the <regex.h> header file. */
#cmakedefine HAVE_REGEX_H

/* Define to 1 if yo have the <copyfile.h> header file. */
#cmakedefine HAVE_COPYFILE_H

/* Define to 1 if you have the <sys/types.h> header file. */
#cmakedefine HAVE_SYS_TYPES_H

/* Define to 1 if you have the <sys/stat.h> header file. */
#cmakedefine HAVE_SYS_STAT_H

/* Define to 1 if you have the <sys/time.h> header file. */
#cmakedefine HAVE_SYS_TIME_H

/* Define to 1 if you have the <rpc/rpc.h> header file. */
#cmakedefine HAVE_RPC_RPC_H

/* Define to 1 if you have the <rpc/xdr.h> header file. */
#cmakedefine HAVE_RPC_XDR_H

/* Define to 1 if yo have the <xmmintrin.h> header file. */
#cmakedefine HAVE_XMMINTRIN_H

/* Define to 1 if yo have the <emmintrin.h> header file. */
#cmakedefine HAVE_EMMINTRIN_H

/* Define to 1 if yo have the <pmmintrin.h> header file. */
#cmakedefine HAVE_PMMINTRIN_H

/* Define to 1 if yo have the <smmintrin.h> header file. */
#cmakedefine HAVE_SMMINTRIN_H


/* Define to 1 if you have the vprintf() function. */
#cmakedefine HAVE_VPRINTF

/* Bytes in IEEE fp word are in big-endian order if set, little-endian if not.
   Only relevant when FLOAT_FORMAT_IEEE754 is defined. */
#cmakedefine GMX_IEEE754_BIG_ENDIAN_BYTE_ORDER

/* The two words in a double precision variable are in b ig-endian order if
   set, little-endian if not. Do NOT assume this is the same as the byte
   order! Only relevant when FLOAT_FORMAT_IEEE754 is defined. */
#cmakedefine GMX_IEEE754_BIG_ENDIAN_WORD_ORDER

/* Define as the return type of signal handlers (int or void). */
#cmakedefine RETSIGTYPE @RETSIGTYPE@

/* Define if SIGUSR1 is present */
#cmakedefine HAVE_SIGUSR1

/* The size of int, as computed by sizeof. */
#cmakedefine SIZEOF_INT @SIZEOF_INT@

/* The size of long int, as computed by sizeof. */
#cmakedefine SIZEOF_LONG_INT @SIZEOF_LONG_INT@

/* The size of long long int, as computed by sizeof. */
#cmakedefine SIZEOF_LONG_LONG_INT @SIZEOF_LONG_LONG_INT@

/* The size of off_t, as computed by sizeof. */
#cmakedefine SIZEOF_OFF_T @SIZEOF_OFF_T@

/* The size of void*, as computed by sizeof. */
#cmakedefine SIZEOF_VOIDP @SIZEOF_VOIDP@

/* Define to 1 to make fseeko visible on some hosts (e.g. glibc 2.2). */
#cmakedefine _LARGEFILE_SOURCE

/* Define for large files, on AIX-style hosts. */
#cmakedefine _LARGE_FILES

/* Some systems requires this to be set to 64 for large file support */
#cmakedefine _FILE_OFFSET_BITS @_FILE_OFFSET_BITS@

/* Gromacs shortcut define for fseeko & ftello being present with 64-bit support */
#cmakedefine GMX_LARGEFILES

/* Define to int if <sys/types.h> does not define. */
#cmakedefine gid_t int

/* Define to __inline__ or __inline if that is what the C compiler
   calls it, or to nothing if inline is not supported under any name.  */
#ifndef __cplusplus
#define inline ${INLINE_KEYWORD}
#endif

/* Define to __restrict__ or __restrict if that is what the C compiler
   calls it, or to nothing if restrict is not supported under any name.  */
#define restrict ${RESTRICT_KEYWORD}

#ifndef CPLUSPLUS
#ifdef __cplusplus
#define CPLUSPLUS
#endif
#endif  

/* Define to long int if <sys/types.h> does not define. */                    
#cmakedefine off_t int                                                                
                                                                                
/* Define to unsigned int if <sys/types.h> does not define. */
#cmakedefine size_t int                                                                

/* Define to int if <sys/types.h> does not define. */
#cmakedefine uid_t int
                                                                
/* Build special-purpose mdrun library */
#cmakedefine GMX_FAHCORE   

#ifdef GMX_FAHCORE
#define FULLINDIRECT 1
#define USE_FAH_XDR  1
#include "swindirect.h"
#endif

/* Define if we have pipes */
#cmakedefine HAVE_PIPES<|MERGE_RESOLUTION|>--- conflicted
+++ resolved
@@ -203,15 +203,9 @@
 /* Define to 1 if fseeko (and presumably ftello) exists and is declared. */
 #cmakedefine HAVE_FSEEKO
 
-<<<<<<< HEAD
-=======
 /* Define to 1 if _fseeki64 (and presumably _fseeki64) exists and is declared. */
 #cmakedefine HAVE__FSEEKI64
 
-/* Define to 1 if you have the <inttypes.h> header file. */
-#cmakedefine HAVE_INTTYPES_H
-
->>>>>>> 864fb21f
 /* Define to 1 if you have the m library (-lm). */
 #cmakedefine HAVE_LIBM
 
