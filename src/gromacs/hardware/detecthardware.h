/*
 * This file is part of the GROMACS molecular simulation package.
 *
 * Copyright (c) 2012,2013,2014,2015,2016, by the GROMACS development team, led by
 * Mark Abraham, David van der Spoel, Berk Hess, and Erik Lindahl,
 * and including many others, as listed in the AUTHORS file in the
 * top-level source directory and at http://www.gromacs.org.
 *
 * GROMACS is free software; you can redistribute it and/or
 * modify it under the terms of the GNU Lesser General Public License
 * as published by the Free Software Foundation; either version 2.1
 * of the License, or (at your option) any later version.
 *
 * GROMACS is distributed in the hope that it will be useful,
 * but WITHOUT ANY WARRANTY; without even the implied warranty of
 * MERCHANTABILITY or FITNESS FOR A PARTICULAR PURPOSE.  See the GNU
 * Lesser General Public License for more details.
 *
 * You should have received a copy of the GNU Lesser General Public
 * License along with GROMACS; if not, see
 * http://www.gnu.org/licenses, or write to the Free Software Foundation,
 * Inc., 51 Franklin Street, Fifth Floor, Boston, MA  02110-1301  USA.
 *
 * If you want to redistribute modifications to GROMACS, please
 * consider that scientific software is very special. Version
 * control is crucial - bugs must be traceable. We will be happy to
 * consider code for inclusion in the official distribution, but
 * derived work must not be called official GROMACS. Details are found
 * in the README & COPYING files - if they are missing, get the
 * official version at http://www.gromacs.org.
 *
 * To help us fund GROMACS development, we humbly ask that you cite
 * the research papers on the package. Check out http://www.gromacs.org.
 */
#ifndef GMX_HARDWARE_DETECTHARDWARE_H
#define GMX_HARDWARE_DETECTHARDWARE_H

#include <cstdio>

#include "gromacs/utility/basedefinitions.h"

struct gmx_gpu_info_t;
struct gmx_gpu_opt_t;
struct gmx_hw_info_t;
struct gmx_hw_opt_t;
struct t_commrec;

namespace gmx
{
<<<<<<< HEAD
class MDLogger;
}
=======

class HardwareTopology;

} // namespace
>>>>>>> 98d6c26b

/*! \brief Return whether mdrun can use more than one GPU per node
 *
 * The OpenCL implementation cannot use more than one GPU per node,
 * for example. */
gmx_bool gmx_multiple_gpu_per_node_supported();

/*! \brief Return whether PP ranks can share a GPU
 *
 * The OpenCL implementation cannot share a GPU between ranks, for
 * example. */
gmx_bool gmx_gpu_sharing_supported();

<<<<<<< HEAD
/* Construct the global hwinfo structure and return a pointer to
   it. Caller is responsible for freeing this pointer. */
gmx_hw_info_t *gmx_detect_hardware(const gmx::MDLogger &mdlog,
                                   const t_commrec *cr, gmx_bool bDetectGPUs);
=======
/*! \brief Run detection, consistency checks, and make available on all ranks.
 *
 * This routine constructs the global hwinfo structure and returns a pointer to
 * it. It will run a preamble before executing cpu and hardware checks, and
 * then run consistency checks afterwards. The results will also be made
 * available on all nodes.
 * Caller is responsible for freeing this pointer.
 */
gmx_hw_info_t *gmx_detect_hardware(FILE *fplog, const t_commrec *cr,
                                   gmx_bool bDetectGPUs);
>>>>>>> 98d6c26b

/* Print information about the detected hardware to fplog (if != NULL)
 * and to stderr the master rank.
 */
void gmx_print_detected_hardware(FILE *fplog, const t_commrec *cr,
                                 const gmx::MDLogger &mdlog,
                                 const gmx_hw_info_t *hwinfo);

void gmx_hardware_info_free(gmx_hw_info_t *hwinfo);

void gmx_parse_gpu_ids(gmx_gpu_opt_t *gpu_opt);

void gmx_select_gpu_ids(const gmx::MDLogger &mdlog, const t_commrec *cr,
                        const gmx_gpu_info_t *gpu_info,
                        gmx_bool bForceUseGPU,
                        gmx_gpu_opt_t *gpu_opt);

/* Check the consistency of hw_opt with hwinfo.
   This function should be called once on each MPI rank. */
void gmx_check_hw_runconf_consistency(const gmx::MDLogger &mdlog,
                                      const gmx_hw_info_t *hwinfo,
                                      const t_commrec     *cr,
                                      const gmx_hw_opt_t  *hw_opt,
                                      gmx_bool             bUseGPU);

/* Check whether a GPU is shared among ranks, and return the number of shared
   gpus

   gpu_opt       = the gpu options struct

   returns: The number of GPUs shared among ranks, or 0 */
int gmx_count_gpu_dev_shared(const gmx_gpu_opt_t *gpu_opt);

#endif<|MERGE_RESOLUTION|>--- conflicted
+++ resolved
@@ -47,15 +47,9 @@
 
 namespace gmx
 {
-<<<<<<< HEAD
+class HardwareTopology;
 class MDLogger;
 }
-=======
-
-class HardwareTopology;
-
-} // namespace
->>>>>>> 98d6c26b
 
 /*! \brief Return whether mdrun can use more than one GPU per node
  *
@@ -69,12 +63,6 @@
  * example. */
 gmx_bool gmx_gpu_sharing_supported();
 
-<<<<<<< HEAD
-/* Construct the global hwinfo structure and return a pointer to
-   it. Caller is responsible for freeing this pointer. */
-gmx_hw_info_t *gmx_detect_hardware(const gmx::MDLogger &mdlog,
-                                   const t_commrec *cr, gmx_bool bDetectGPUs);
-=======
 /*! \brief Run detection, consistency checks, and make available on all ranks.
  *
  * This routine constructs the global hwinfo structure and returns a pointer to
@@ -83,9 +71,8 @@
  * available on all nodes.
  * Caller is responsible for freeing this pointer.
  */
-gmx_hw_info_t *gmx_detect_hardware(FILE *fplog, const t_commrec *cr,
-                                   gmx_bool bDetectGPUs);
->>>>>>> 98d6c26b
+gmx_hw_info_t *gmx_detect_hardware(const gmx::MDLogger &mdlog,
+                                   const t_commrec *cr, gmx_bool bDetectGPUs);
 
 /* Print information about the detected hardware to fplog (if != NULL)
  * and to stderr the master rank.
