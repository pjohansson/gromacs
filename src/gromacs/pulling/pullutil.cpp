--- conflicted
+++ resolved
@@ -517,7 +517,11 @@
 }
 
 /* calculates center of mass of selection index from all coordinates x */
-<<<<<<< HEAD
+// Compiler segfault with 2019_update_5 and 2020_initial
+#if defined(__INTEL_COMPILER) \
+        && ((__INTEL_COMPILER == 1900 && __INTEL_COMPILER_UPDATE >= 5) || __INTEL_COMPILER >= 1910)
+#    pragma intel optimization_level 2
+#endif
 void pull_calc_coms(const t_commrec* cr,
                     pull_t*          pull,
                     const t_mdatoms* md,
@@ -525,18 +529,6 @@
                     double           t,
                     const rvec       x[],
                     rvec*            xp)
-=======
-// Compiler segfault with 2019_update_5 and 2020_initial
-#if defined(__INTEL_COMPILER) && ((__INTEL_COMPILER == 1900 && __INTEL_COMPILER_UPDATE >= 5) || __INTEL_COMPILER >= 1910)
-#pragma intel optimization_level 2
-#endif
-void pull_calc_coms(const t_commrec *cr,
-                    pull_t *pull,
-                    const t_mdatoms *md,
-                    t_pbc *pbc,
-                    double t,
-                    const rvec x[], rvec *xp)
->>>>>>> 14954eb0
 {
     real         twopi_box = 0;
     pull_comm_t* comm;
