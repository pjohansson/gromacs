/*
 * This file is part of the GROMACS molecular simulation package.
 *
 * Copyright (c) 1991-2000, University of Groningen, The Netherlands.
 * Copyright (c) 2001-2004, The GROMACS development team.
 * Copyright (c) 2011-2019, by the GROMACS development team, led by
 * Mark Abraham, David van der Spoel, Berk Hess, and Erik Lindahl,
 * and including many others, as listed in the AUTHORS file in the
 * top-level source directory and at http://www.gromacs.org.
 *
 * GROMACS is free software; you can redistribute it and/or
 * modify it under the terms of the GNU Lesser General Public License
 * as published by the Free Software Foundation; either version 2.1
 * of the License, or (at your option) any later version.
 *
 * GROMACS is distributed in the hope that it will be useful,
 * but WITHOUT ANY WARRANTY; without even the implied warranty of
 * MERCHANTABILITY or FITNESS FOR A PARTICULAR PURPOSE.  See the GNU
 * Lesser General Public License for more details.
 *
 * You should have received a copy of the GNU Lesser General Public
 * License along with GROMACS; if not, see
 * http://www.gnu.org/licenses, or write to the Free Software Foundation,
 * Inc., 51 Franklin Street, Fifth Floor, Boston, MA  02110-1301  USA.
 *
 * If you want to redistribute modifications to GROMACS, please
 * consider that scientific software is very special. Version
 * control is crucial - bugs must be traceable. We will be happy to
 * consider code for inclusion in the official distribution, but
 * derived work must not be called official GROMACS. Details are found
 * in the README & COPYING files - if they are missing, get the
 * official version at http://www.gromacs.org.
 *
 * To help us fund GROMACS development, we humbly ask that you cite
 * the research papers on the package. Check out http://www.gromacs.org.
 */
/*! \libinternal \file
 *
 * \brief This file declares helper functionality for legacy option handling for mdrun
 *
 * \author Berk Hess <hess@kth.se>
 * \author David van der Spoel <david.vanderspoel@icm.uu.se>
 * \author Erik Lindahl <erik@kth.se>
 * \author Mark Abraham <mark.j.abraham@gmail.com>
 *
 * \ingroup module_mdrun
 * \inlibraryapi
 */
#ifndef GMX_MDRUN_LEGACYMDRUNOPTIONS_H
#define GMX_MDRUN_LEGACYMDRUNOPTIONS_H

#include "gromacs/commandline/filenm.h"
#include "gromacs/commandline/pargs.h"
#include "gromacs/domdec/options.h"
#include "gromacs/hardware/hw_info.h"
#include "gromacs/mdtypes/mdrunoptions.h"

#include "replicaexchange.h"

namespace gmx
{

/*! \libinternal
 * \brief This class provides the same command-line option
 * functionality to both CLI and API sessions.
 *
 * This class should not exist, but is necessary now to introduce
 * support for the CLI and API without duplicating code. It should be
 * eliminated following the TODOs below.
 *
 * \todo Modules in mdrun should acquire proper option handling so
 * that all of these declarations and defaults are local to the
 * modules.
 *
 * \todo Contextual aspects, such as working directory
 * and environment variable handling are more properly
 * the role of SimulationContext, and should be moved there */
class LegacyMdrunOptions
{
public:
    //! Ongoing collection of mdrun options
    MdrunOptions mdrunOptions;
    //! Options for the domain decomposition.
    DomdecOptions domdecOptions;
    //! Parallelism-related user options.
    gmx_hw_opt_t hw_opt;
    //! Command-line override for the duration of a neighbor list with the Verlet scheme.
    int nstlist_cmdline = 0;
    //! Parameters for replica-exchange simulations.
    ReplicaExchangeParameters replExParams;

<<<<<<< HEAD
        //! Filename options to fill from command-line argument values.
        std::vector<t_filenm> filenames =
        {{{ efTPR, nullptr,     nullptr,     ffREAD },
          { efTRN, "-o",        nullptr,     ffWRITE },
          { efCOMPRESSED, "-x", nullptr,     ffOPTWR },
          { efCPT, "-cpi",      nullptr,     ffOPTRD | ffALLOW_MISSING },
          { efCPT, "-cpo",      nullptr,     ffOPTWR },
          { efSTO, "-c",        "confout",   ffWRITE },
          { efEDR, "-e",        "ener",      ffWRITE },
          { efLOG, "-g",        "md",        ffWRITE },
          { efXVG, "-dhdl",     "dhdl",      ffOPTWR },
          { efXVG, "-field",    "field",     ffOPTWR },
          { efXVG, "-table",    "table",     ffOPTRD },
          { efXVG, "-tablep",   "tablep",    ffOPTRD },
          { efXVG, "-tableb",   "table",     ffOPTRDMULT },
          { efTRX, "-rerun",    "rerun",     ffOPTRD },
          { efXVG, "-tpi",      "tpi",       ffOPTWR },
          { efXVG, "-tpid",     "tpidist",   ffOPTWR },
          { efEDI, "-ei",       "sam",       ffOPTRD },
          { efXVG, "-eo",       "edsam",     ffOPTWR },
          { efXVG, "-devout",   "deviatie",  ffOPTWR },
          { efXVG, "-runav",    "runaver",   ffOPTWR },
          { efXVG, "-px",       "pullx",     ffOPTWR },
          { efXVG, "-pf",       "pullf",     ffOPTWR },
          { efXVG, "-ro",       "rotation",  ffOPTWR },
          { efLOG, "-ra",       "rotangles", ffOPTWR },
          { efLOG, "-rs",       "rotslabs",  ffOPTWR },
          { efLOG, "-rt",       "rottorque", ffOPTWR },
          { efMTX, "-mtx",      "nm",        ffOPTWR },
          { efRND, "-multidir", nullptr,     ffOPTRDMULT},
          { efXVG, "-awh",      "awhinit",   ffOPTRD },
          { efDAT, "-membed",   "membed",    ffOPTRD },
          { efTOP, "-mp",       "membed",    ffOPTRD },
          { efNDX, "-mn",       "membed",    ffOPTRD },
          { efXVG, "-if",       "imdforces", ffOPTWR },
          { efXVG, "-swap",     "swapions",  ffOPTWR },
          // PETTER: Flow map file name base
          { efDAT, "-flow",     "flow",      ffOPTWR }}};
=======
    //! Filename options to fill from command-line argument values.
    std::vector<t_filenm> filenames = { { { efTPR, nullptr, nullptr, ffREAD },
                                          { efTRN, "-o", nullptr, ffWRITE },
                                          { efCOMPRESSED, "-x", nullptr, ffOPTWR },
                                          { efCPT, "-cpi", nullptr, ffOPTRD | ffALLOW_MISSING },
                                          { efCPT, "-cpo", nullptr, ffOPTWR },
                                          { efSTO, "-c", "confout", ffWRITE },
                                          { efEDR, "-e", "ener", ffWRITE },
                                          { efLOG, "-g", "md", ffWRITE },
                                          { efXVG, "-dhdl", "dhdl", ffOPTWR },
                                          { efXVG, "-field", "field", ffOPTWR },
                                          { efXVG, "-table", "table", ffOPTRD },
                                          { efXVG, "-tablep", "tablep", ffOPTRD },
                                          { efXVG, "-tableb", "table", ffOPTRDMULT },
                                          { efTRX, "-rerun", "rerun", ffOPTRD },
                                          { efXVG, "-tpi", "tpi", ffOPTWR },
                                          { efXVG, "-tpid", "tpidist", ffOPTWR },
                                          { efEDI, "-ei", "sam", ffOPTRD },
                                          { efXVG, "-eo", "edsam", ffOPTWR },
                                          { efXVG, "-px", "pullx", ffOPTWR },
                                          { efXVG, "-pf", "pullf", ffOPTWR },
                                          { efXVG, "-ro", "rotation", ffOPTWR },
                                          { efLOG, "-ra", "rotangles", ffOPTWR },
                                          { efLOG, "-rs", "rotslabs", ffOPTWR },
                                          { efLOG, "-rt", "rottorque", ffOPTWR },
                                          { efMTX, "-mtx", "nm", ffOPTWR },
                                          { efRND, "-multidir", nullptr, ffOPTRDMULT },
                                          { efXVG, "-awh", "awhinit", ffOPTRD },
                                          { efDAT, "-membed", "membed", ffOPTRD },
                                          { efTOP, "-mp", "membed", ffOPTRD },
                                          { efNDX, "-mn", "membed", ffOPTRD },
                                          { efXVG, "-if", "imdforces", ffOPTWR },
                                          { efXVG, "-swap", "swapions", ffOPTWR } } };
>>>>>>> 29dff396

    //! Print a warning if any force is larger than this (in kJ/mol nm).
    real pforce = -1;

    //! The value of the -append option
    bool appendOption = true;

    /*! \brief Output context for writing text files
     *
     * \todo Clarify initialization, ownership, and lifetime. */
    gmx_output_env_t* oenv = nullptr;

    /*! \brief Command line options, defaults, docs and storage for them to fill. */
    /*! \{ */
    rvec        realddxyz                                                    = { 0, 0, 0 };
    const char* ddrank_opt_choices[static_cast<int>(DdRankOrder::Count) + 1] = {
        nullptr, "interleave", "pp_pme", "cartesian", nullptr
    };
    const char* dddlb_opt_choices[static_cast<int>(DlbOption::Count) + 1] = { nullptr, "auto", "no",
                                                                              "yes", nullptr };
    const char* thread_aff_opt_choices[static_cast<int>(ThreadAffinity::Count) + 1] = {
        nullptr, "auto", "on", "off", nullptr
    };
    const char* nbpu_opt_choices[5]    = { nullptr, "auto", "cpu", "gpu", nullptr };
    const char* pme_opt_choices[5]     = { nullptr, "auto", "cpu", "gpu", nullptr };
    const char* pme_fft_opt_choices[5] = { nullptr, "auto", "cpu", "gpu", nullptr };
    const char* bonded_opt_choices[5]  = { nullptr, "auto", "cpu", "gpu", nullptr };
    const char* update_opt_choices[5]  = { nullptr, "auto", "cpu", "gpu", nullptr };
    const char* gpuIdsAvailable        = "";
    const char* userGpuTaskAssignment  = "";


    ImdOptions& imdOptions = mdrunOptions.imdOptions;

    t_pargs pa[48] = {

        { "-dd", FALSE, etRVEC, { &realddxyz }, "Domain decomposition grid, 0 is optimize" },
        { "-ddorder", FALSE, etENUM, { ddrank_opt_choices }, "DD rank order" },
        { "-npme",
          FALSE,
          etINT,
          { &domdecOptions.numPmeRanks },
          "Number of separate ranks to be used for PME, -1 is guess" },
        { "-nt",
          FALSE,
          etINT,
          { &hw_opt.nthreads_tot },
          "Total number of threads to start (0 is guess)" },
        { "-ntmpi",
          FALSE,
          etINT,
          { &hw_opt.nthreads_tmpi },
          "Number of thread-MPI ranks to start (0 is guess)" },
        { "-ntomp",
          FALSE,
          etINT,
          { &hw_opt.nthreads_omp },
          "Number of OpenMP threads per MPI rank to start (0 is guess)" },
        { "-ntomp_pme",
          FALSE,
          etINT,
          { &hw_opt.nthreads_omp_pme },
          "Number of OpenMP threads per MPI rank to start (0 is -ntomp)" },
        { "-pin",
          FALSE,
          etENUM,
          { thread_aff_opt_choices },
          "Whether mdrun should try to set thread affinities" },
        { "-pinoffset",
          FALSE,
          etINT,
          { &hw_opt.core_pinning_offset },
          "The lowest logical core number to which mdrun should pin the first thread" },
        { "-pinstride",
          FALSE,
          etINT,
          { &hw_opt.core_pinning_stride },
          "Pinning distance in logical cores for threads, use 0 to minimize the number of threads "
          "per physical core" },
        { "-gpu_id",
          FALSE,
          etSTR,
          { &gpuIdsAvailable },
          "List of unique GPU device IDs available to use" },
        { "-gputasks",
          FALSE,
          etSTR,
          { &userGpuTaskAssignment },
          "List of GPU device IDs, mapping each PP task on each node to a device" },
        { "-ddcheck",
          FALSE,
          etBOOL,
          { &domdecOptions.checkBondedInteractions },
          "Check for all bonded interactions with DD" },
        { "-ddbondcomm",
          FALSE,
          etBOOL,
          { &domdecOptions.useBondedCommunication },
          "HIDDENUse special bonded atom communication when [TT]-rdd[tt] > cut-off" },
        { "-rdd",
          FALSE,
          etREAL,
          { &domdecOptions.minimumCommunicationRange },
          "The maximum distance for bonded interactions with DD (nm), 0 is determine from initial "
          "coordinates" },
        { "-rcon",
          FALSE,
          etREAL,
          { &domdecOptions.constraintCommunicationRange },
          "Maximum distance for P-LINCS (nm), 0 is estimate" },
        { "-dlb", FALSE, etENUM, { dddlb_opt_choices }, "Dynamic load balancing (with DD)" },
        { "-dds",
          FALSE,
          etREAL,
          { &domdecOptions.dlbScaling },
          "Fraction in (0,1) by whose reciprocal the initial DD cell size will be increased in "
          "order to "
          "provide a margin in which dynamic load balancing can act while preserving the minimum "
          "cell size." },
        { "-ddcsx",
          FALSE,
          etSTR,
          { &domdecOptions.cellSizeX },
          "HIDDENA string containing a vector of the relative sizes in the x "
          "direction of the corresponding DD cells. Only effective with static "
          "load balancing." },
        { "-ddcsy",
          FALSE,
          etSTR,
          { &domdecOptions.cellSizeY },
          "HIDDENA string containing a vector of the relative sizes in the y "
          "direction of the corresponding DD cells. Only effective with static "
          "load balancing." },
        { "-ddcsz",
          FALSE,
          etSTR,
          { &domdecOptions.cellSizeZ },
          "HIDDENA string containing a vector of the relative sizes in the z "
          "direction of the corresponding DD cells. Only effective with static "
          "load balancing." },
        { "-nb", FALSE, etENUM, { nbpu_opt_choices }, "Calculate non-bonded interactions on" },
        { "-nstlist",
          FALSE,
          etINT,
          { &nstlist_cmdline },
          "Set nstlist when using a Verlet buffer tolerance (0 is guess)" },
        { "-tunepme",
          FALSE,
          etBOOL,
          { &mdrunOptions.tunePme },
          "Optimize PME load between PP/PME ranks or GPU/CPU" },
        { "-pme", FALSE, etENUM, { pme_opt_choices }, "Perform PME calculations on" },
        { "-pmefft", FALSE, etENUM, { pme_fft_opt_choices }, "Perform PME FFT calculations on" },
        { "-bonded", FALSE, etENUM, { bonded_opt_choices }, "Perform bonded calculations on" },
        { "-update", FALSE, etENUM, { update_opt_choices }, "Perform update and constraints on" },
        { "-v", FALSE, etBOOL, { &mdrunOptions.verbose }, "Be loud and noisy" },
        { "-pforce", FALSE, etREAL, { &pforce }, "Print all forces larger than this (kJ/mol nm)" },
        { "-reprod",
          FALSE,
          etBOOL,
          { &mdrunOptions.reproducible },
          "Try to avoid optimizations that affect binary reproducibility" },
        { "-cpt",
          FALSE,
          etREAL,
          { &mdrunOptions.checkpointOptions.period },
          "Checkpoint interval (minutes)" },
        { "-cpnum",
          FALSE,
          etBOOL,
          { &mdrunOptions.checkpointOptions.keepAndNumberCheckpointFiles },
          "Keep and number checkpoint files" },
        { "-append",
          FALSE,
          etBOOL,
          { &appendOption },
          "Append to previous output files when continuing from checkpoint instead of adding the "
          "simulation part number to all file names" },
        { "-nsteps",
          FALSE,
          etINT64,
          { &mdrunOptions.numStepsCommandline },
          "Run this number of steps (-1 means infinite, -2 means use mdp option, smaller is "
          "invalid)" },
        { "-maxh",
          FALSE,
          etREAL,
          { &mdrunOptions.maximumHoursToRun },
          "Terminate after 0.99 times this time (hours)" },
        { "-replex",
          FALSE,
          etINT,
          { &replExParams.exchangeInterval },
          "Attempt replica exchange periodically with this period (steps)" },
        { "-nex",
          FALSE,
          etINT,
          { &replExParams.numExchanges },
          "Number of random exchanges to carry out each exchange interval (N^3 is one suggestion). "
          " -nex zero or not specified gives neighbor replica exchange." },
        { "-reseed",
          FALSE,
          etINT,
          { &replExParams.randomSeed },
          "Seed for replica exchange, -1 is generate a seed" },
        { "-imdport", FALSE, etINT, { &imdOptions.port }, "HIDDENIMD listening port" },
        { "-imdwait",
          FALSE,
          etBOOL,
          { &imdOptions.wait },
          "HIDDENPause the simulation while no IMD client is connected" },
        { "-imdterm",
          FALSE,
          etBOOL,
          { &imdOptions.terminatable },
          "HIDDENAllow termination of the simulation from IMD client" },
        { "-imdpull",
          FALSE,
          etBOOL,
          { &imdOptions.pull },
          "HIDDENAllow pulling in the simulation from IMD client" },
        { "-rerunvsite",
          FALSE,
          etBOOL,
          { &mdrunOptions.rerunConstructVsites },
          "HIDDENRecalculate virtual site coordinates with [TT]-rerun[tt]" },
        { "-confout",
          FALSE,
          etBOOL,
          { &mdrunOptions.writeConfout },
          "HIDDENWrite the last configuration with [TT]-c[tt] and force checkpointing at the last "
          "step" },
        { "-stepout",
          FALSE,
          etINT,
          { &mdrunOptions.verboseStepPrintInterval },
          "HIDDENFrequency of writing the remaining wall clock time for the run" },
        { "-resetstep",
          FALSE,
          etINT,
          { &mdrunOptions.timingOptions.resetStep },
          "HIDDENReset cycle counters after these many time steps" },
        { "-resethway",
          FALSE,
          etBOOL,
          { &mdrunOptions.timingOptions.resetHalfway },
          "HIDDENReset the cycle counters after half the number of steps or halfway "
          "[TT]-maxh[tt]" }
    };
    /*! \} */

    //! Parses the command-line input and prepares to start mdrun.
    int updateFromCommandLine(int argc, char** argv, ArrayRef<const char*> desc);

    ~LegacyMdrunOptions();
};

} // end namespace gmx

#endif<|MERGE_RESOLUTION|>--- conflicted
+++ resolved
@@ -89,46 +89,6 @@
     //! Parameters for replica-exchange simulations.
     ReplicaExchangeParameters replExParams;
 
-<<<<<<< HEAD
-        //! Filename options to fill from command-line argument values.
-        std::vector<t_filenm> filenames =
-        {{{ efTPR, nullptr,     nullptr,     ffREAD },
-          { efTRN, "-o",        nullptr,     ffWRITE },
-          { efCOMPRESSED, "-x", nullptr,     ffOPTWR },
-          { efCPT, "-cpi",      nullptr,     ffOPTRD | ffALLOW_MISSING },
-          { efCPT, "-cpo",      nullptr,     ffOPTWR },
-          { efSTO, "-c",        "confout",   ffWRITE },
-          { efEDR, "-e",        "ener",      ffWRITE },
-          { efLOG, "-g",        "md",        ffWRITE },
-          { efXVG, "-dhdl",     "dhdl",      ffOPTWR },
-          { efXVG, "-field",    "field",     ffOPTWR },
-          { efXVG, "-table",    "table",     ffOPTRD },
-          { efXVG, "-tablep",   "tablep",    ffOPTRD },
-          { efXVG, "-tableb",   "table",     ffOPTRDMULT },
-          { efTRX, "-rerun",    "rerun",     ffOPTRD },
-          { efXVG, "-tpi",      "tpi",       ffOPTWR },
-          { efXVG, "-tpid",     "tpidist",   ffOPTWR },
-          { efEDI, "-ei",       "sam",       ffOPTRD },
-          { efXVG, "-eo",       "edsam",     ffOPTWR },
-          { efXVG, "-devout",   "deviatie",  ffOPTWR },
-          { efXVG, "-runav",    "runaver",   ffOPTWR },
-          { efXVG, "-px",       "pullx",     ffOPTWR },
-          { efXVG, "-pf",       "pullf",     ffOPTWR },
-          { efXVG, "-ro",       "rotation",  ffOPTWR },
-          { efLOG, "-ra",       "rotangles", ffOPTWR },
-          { efLOG, "-rs",       "rotslabs",  ffOPTWR },
-          { efLOG, "-rt",       "rottorque", ffOPTWR },
-          { efMTX, "-mtx",      "nm",        ffOPTWR },
-          { efRND, "-multidir", nullptr,     ffOPTRDMULT},
-          { efXVG, "-awh",      "awhinit",   ffOPTRD },
-          { efDAT, "-membed",   "membed",    ffOPTRD },
-          { efTOP, "-mp",       "membed",    ffOPTRD },
-          { efNDX, "-mn",       "membed",    ffOPTRD },
-          { efXVG, "-if",       "imdforces", ffOPTWR },
-          { efXVG, "-swap",     "swapions",  ffOPTWR },
-          // PETTER: Flow map file name base
-          { efDAT, "-flow",     "flow",      ffOPTWR }}};
-=======
     //! Filename options to fill from command-line argument values.
     std::vector<t_filenm> filenames = { { { efTPR, nullptr, nullptr, ffREAD },
                                           { efTRN, "-o", nullptr, ffWRITE },
@@ -162,7 +122,6 @@
                                           { efNDX, "-mn", "membed", ffOPTRD },
                                           { efXVG, "-if", "imdforces", ffOPTWR },
                                           { efXVG, "-swap", "swapions", ffOPTWR } } };
->>>>>>> 29dff396
 
     //! Print a warning if any force is larger than this (in kJ/mol nm).
     real pforce = -1;
