/*
 * This file is part of the GROMACS molecular simulation package.
 *
 * Copyright (c) 2012,2013,2014,2015,2016, by the GROMACS development team, led by
 * Mark Abraham, David van der Spoel, Berk Hess, and Erik Lindahl,
 * and including many others, as listed in the AUTHORS file in the
 * top-level source directory and at http://www.gromacs.org.
 *
 * GROMACS is free software; you can redistribute it and/or
 * modify it under the terms of the GNU Lesser General Public License
 * as published by the Free Software Foundation; either version 2.1
 * of the License, or (at your option) any later version.
 *
 * GROMACS is distributed in the hope that it will be useful,
 * but WITHOUT ANY WARRANTY; without even the implied warranty of
 * MERCHANTABILITY or FITNESS FOR A PARTICULAR PURPOSE.  See the GNU
 * Lesser General Public License for more details.
 *
 * You should have received a copy of the GNU Lesser General Public
 * License along with GROMACS; if not, see
 * http://www.gnu.org/licenses, or write to the Free Software Foundation,
 * Inc., 51 Franklin Street, Fifth Floor, Boston, MA  02110-1301  USA.
 *
 * If you want to redistribute modifications to GROMACS, please
 * consider that scientific software is very special. Version
 * control is crucial - bugs must be traceable. We will be happy to
 * consider code for inclusion in the official distribution, but
 * derived work must not be called official GROMACS. Details are found
 * in the README & COPYING files - if they are missing, get the
 * official version at http://www.gromacs.org.
 *
 * To help us fund GROMACS development, we humbly ask that you cite
 * the research papers on the package. Check out http://www.gromacs.org.
 */
/*! \file
 *  \brief Define CUDA implementation of nbnxn_gpu.h
 *
 *  \author Szilard Pall <pall.szilard@gmail.com>
 */
#include "gmxpre.h"

#include "config.h"

#include <assert.h>
#include <stdlib.h>

#include "gromacs/mdlib/nbnxn_gpu.h"

#if defined(_MSVC)
#include <limits>
#endif


#include "gromacs/gpu_utils/cudautils.cuh"
#include "gromacs/mdlib/force_flags.h"
#include "gromacs/mdlib/nb_verlet.h"
#include "gromacs/mdlib/nbnxn_gpu_data_mgmt.h"
#include "gromacs/mdlib/nbnxn_pairlist.h"
#include "gromacs/timing/gpu_timing.h"
#include "gromacs/utility/cstringutil.h"
#include "gromacs/utility/gmxassert.h"

#include "nbnxn_cuda_types.h"

/*! Texture reference for LJ C6/C12 parameters; bound to cu_nbparam_t.nbfp */
texture<float, 1, cudaReadModeElementType> nbfp_texref;

/*! Texture reference for LJ-PME parameters; bound to cu_nbparam_t.nbfp_comb */
texture<float, 1, cudaReadModeElementType> nbfp_comb_texref;

/*! Texture reference for Ewald coulomb force table; bound to cu_nbparam_t.coulomb_tab */
texture<float, 1, cudaReadModeElementType> coulomb_tab_texref;

<<<<<<< HEAD

/***** The kernel declarations/definitions come here *****/
=======
/* Convenience defines */
#define NCL_PER_SUPERCL         (NBNXN_GPU_NCLUSTER_PER_SUPERCLUSTER)
#define CL_SIZE                 (NBNXN_GPU_CLUSTER_SIZE)

/***** The kernels come here *****/
#include "gromacs/mdlib/nbnxn_cuda/nbnxn_cuda_kernel_utils.cuh"
>>>>>>> cc4214a2

/* Top-level kernel declaration generation: will generate through multiple
 * inclusion the following flavors for all kernel declarations:
 * - force-only output;
 * - force and energy output;
 * - force-only with pair list pruning;
 * - force and energy output with pair list pruning.
 */
#define FUNCTION_DECLARATION_ONLY
/** Force only **/
#include "gromacs/mdlib/nbnxn_cuda/nbnxn_cuda_kernels.cuh"
/** Force & energy **/
#define CALC_ENERGIES
#include "gromacs/mdlib/nbnxn_cuda/nbnxn_cuda_kernels.cuh"
#undef CALC_ENERGIES

/*** Pair-list pruning kernels ***/
/** Force only **/
#define PRUNE_NBL
#include "gromacs/mdlib/nbnxn_cuda/nbnxn_cuda_kernels.cuh"
/** Force & energy **/
#define CALC_ENERGIES
#include "gromacs/mdlib/nbnxn_cuda/nbnxn_cuda_kernels.cuh"
#undef CALC_ENERGIES
#undef PRUNE_NBL
#undef FUNCTION_DECLARATION_ONLY

/* Now generate the function definitions if we are using a single compilation unit. */
#if GMX_CUDA_NB_SINGLE_COMPILATION_UNIT
#include "gromacs/mdlib/nbnxn_cuda/nbnxn_cuda_kernel_F_noprune.cu"
#include "gromacs/mdlib/nbnxn_cuda/nbnxn_cuda_kernel_F_prune.cu"
#include "gromacs/mdlib/nbnxn_cuda/nbnxn_cuda_kernel_VF_noprune.cu"
#include "gromacs/mdlib/nbnxn_cuda/nbnxn_cuda_kernel_VF_prune.cu"
#else
/* Prevent compilation in multiple compilation unit mode for CC 2.x. Although we have
 * build-time checks to prevent this, the user could manually tweaks nvcc flags
 * which would lead to buggy kernels getting compiled.
 */
#if GMX_PTX_ARCH > 0 && GMX_PTX_ARCH <= 210
#error Due to an CUDA compiler bug, the CUDA non-bonded module can not be compiled with multiple compilation units for CC 2.x devices. If you have changed the nvcc flags manually, either use the GMX_CUDA_TARGET_* variables instead or set GMX_CUDA_NB_SINGLE_COMPILATION_UNIT=ON CMake option.
#endif
#endif /* GMX_CUDA_NB_SINGLE_COMPILATION_UNIT */



/*! Nonbonded kernel function pointer type */
typedef void (*nbnxn_cu_kfunc_ptr_t)(const cu_atomdata_t,
                                     const cu_nbparam_t,
                                     const cu_plist_t,
                                     bool);

/*********************************/

/* XXX switch between chevron and cudaLaunch (supported only in CUDA >=7.0)
   -- only for benchmarking purposes */
static const bool bUseCudaLaunchKernel =
    (GMX_CUDA_VERSION >= 7000) && (getenv("GMX_DISABLE_CUDALAUNCH") == NULL);

/* XXX always/never run the energy/pruning kernels -- only for benchmarking purposes */
static bool always_ener  = (getenv("GMX_GPU_ALWAYS_ENER") != NULL);
static bool never_ener   = (getenv("GMX_GPU_NEVER_ENER") != NULL);
static bool always_prune = (getenv("GMX_GPU_ALWAYS_PRUNE") != NULL);


/*! Returns the number of blocks to be used for the nonbonded GPU kernel. */
static inline int calc_nb_kernel_nblock(int nwork_units, gmx_device_info_t *dinfo)
{
    int max_grid_x_size;

    assert(dinfo);
    /* CUDA does not accept grid dimension of 0 (which can happen e.g. with an
       empty domain) and that case should be handled before this point. */
    assert(nwork_units > 0);

    max_grid_x_size = dinfo->prop.maxGridSize[0];

    /* do we exceed the grid x dimension limit? */
    if (nwork_units > max_grid_x_size)
    {
        gmx_fatal(FARGS, "Watch out, the input system is too large to simulate!\n"
                  "The number of nonbonded work units (=number of super-clusters) exceeds the"
                  "maximum grid size in x dimension (%d > %d)!", nwork_units, max_grid_x_size);
    }

    return nwork_units;
}


/* Constant arrays listing all kernel function pointers and enabling selection
   of a kernel in an elegant manner. */

/*! Pointers to the non-bonded kernels organized in 2-dim arrays by:
 *  electrostatics and VDW type.
 *
 *  Note that the row- and column-order of function pointers has to match the
 *  order of corresponding enumerated electrostatics and vdw types, resp.,
 *  defined in nbnxn_cuda_types.h.
 */

/*! Force-only kernel function pointers. */
static const nbnxn_cu_kfunc_ptr_t nb_kfunc_noener_noprune_ptr[eelCuNR][evdwCuNR] =
{
    { nbnxn_kernel_ElecCut_VdwLJ_F_cuda,            nbnxn_kernel_ElecCut_VdwLJCombGeom_F_cuda,            nbnxn_kernel_ElecCut_VdwLJCombLB_F_cuda,            nbnxn_kernel_ElecCut_VdwLJFsw_F_cuda,            nbnxn_kernel_ElecCut_VdwLJPsw_F_cuda,            nbnxn_kernel_ElecCut_VdwLJEwCombGeom_F_cuda,            nbnxn_kernel_ElecCut_VdwLJEwCombLB_F_cuda            },
    { nbnxn_kernel_ElecRF_VdwLJ_F_cuda,             nbnxn_kernel_ElecRF_VdwLJCombGeom_F_cuda,             nbnxn_kernel_ElecRF_VdwLJCombLB_F_cuda,             nbnxn_kernel_ElecRF_VdwLJFsw_F_cuda,             nbnxn_kernel_ElecRF_VdwLJPsw_F_cuda,             nbnxn_kernel_ElecRF_VdwLJEwCombGeom_F_cuda,             nbnxn_kernel_ElecRF_VdwLJEwCombLB_F_cuda             },
    { nbnxn_kernel_ElecEwQSTab_VdwLJ_F_cuda,        nbnxn_kernel_ElecEwQSTab_VdwLJCombGeom_F_cuda,        nbnxn_kernel_ElecEwQSTab_VdwLJCombLB_F_cuda,        nbnxn_kernel_ElecEwQSTab_VdwLJFsw_F_cuda,        nbnxn_kernel_ElecEwQSTab_VdwLJPsw_F_cuda,        nbnxn_kernel_ElecEwQSTab_VdwLJEwCombGeom_F_cuda,        nbnxn_kernel_ElecEwQSTab_VdwLJEwCombLB_F_cuda        },
    { nbnxn_kernel_ElecEwQSTabTwinCut_VdwLJ_F_cuda, nbnxn_kernel_ElecEwQSTabTwinCut_VdwLJCombGeom_F_cuda, nbnxn_kernel_ElecEwQSTabTwinCut_VdwLJCombLB_F_cuda, nbnxn_kernel_ElecEwQSTabTwinCut_VdwLJFsw_F_cuda, nbnxn_kernel_ElecEwQSTabTwinCut_VdwLJPsw_F_cuda, nbnxn_kernel_ElecEwQSTabTwinCut_VdwLJEwCombGeom_F_cuda, nbnxn_kernel_ElecEwQSTabTwinCut_VdwLJEwCombLB_F_cuda },
    { nbnxn_kernel_ElecEw_VdwLJ_F_cuda,             nbnxn_kernel_ElecEw_VdwLJCombGeom_F_cuda,             nbnxn_kernel_ElecEw_VdwLJCombLB_F_cuda,             nbnxn_kernel_ElecEw_VdwLJFsw_F_cuda,             nbnxn_kernel_ElecEw_VdwLJPsw_F_cuda,             nbnxn_kernel_ElecEw_VdwLJEwCombGeom_F_cuda,             nbnxn_kernel_ElecEw_VdwLJEwCombLB_F_cuda             },
    { nbnxn_kernel_ElecEwTwinCut_VdwLJ_F_cuda,      nbnxn_kernel_ElecEwTwinCut_VdwLJCombGeom_F_cuda,      nbnxn_kernel_ElecEwTwinCut_VdwLJCombLB_F_cuda,      nbnxn_kernel_ElecEwTwinCut_VdwLJFsw_F_cuda,      nbnxn_kernel_ElecEwTwinCut_VdwLJPsw_F_cuda,      nbnxn_kernel_ElecEwTwinCut_VdwLJEwCombGeom_F_cuda,      nbnxn_kernel_ElecEwTwinCut_VdwLJEwCombLB_F_cuda      }
};

/*! Force + energy kernel function pointers. */
static const nbnxn_cu_kfunc_ptr_t nb_kfunc_ener_noprune_ptr[eelCuNR][evdwCuNR] =
{
    { nbnxn_kernel_ElecCut_VdwLJ_VF_cuda,            nbnxn_kernel_ElecCut_VdwLJCombGeom_VF_cuda,            nbnxn_kernel_ElecCut_VdwLJCombLB_VF_cuda,            nbnxn_kernel_ElecCut_VdwLJFsw_VF_cuda,            nbnxn_kernel_ElecCut_VdwLJPsw_VF_cuda,            nbnxn_kernel_ElecCut_VdwLJEwCombGeom_VF_cuda,            nbnxn_kernel_ElecCut_VdwLJEwCombLB_VF_cuda            },
    { nbnxn_kernel_ElecRF_VdwLJ_VF_cuda,             nbnxn_kernel_ElecRF_VdwLJCombGeom_VF_cuda,             nbnxn_kernel_ElecRF_VdwLJCombLB_VF_cuda,             nbnxn_kernel_ElecRF_VdwLJFsw_VF_cuda,             nbnxn_kernel_ElecRF_VdwLJPsw_VF_cuda,             nbnxn_kernel_ElecRF_VdwLJEwCombGeom_VF_cuda,             nbnxn_kernel_ElecRF_VdwLJEwCombLB_VF_cuda             },
    { nbnxn_kernel_ElecEwQSTab_VdwLJ_VF_cuda,        nbnxn_kernel_ElecEwQSTab_VdwLJCombGeom_VF_cuda,        nbnxn_kernel_ElecEwQSTab_VdwLJCombLB_VF_cuda,        nbnxn_kernel_ElecEwQSTab_VdwLJFsw_VF_cuda,        nbnxn_kernel_ElecEwQSTab_VdwLJPsw_VF_cuda,        nbnxn_kernel_ElecEwQSTab_VdwLJEwCombGeom_VF_cuda,        nbnxn_kernel_ElecEwQSTab_VdwLJEwCombLB_VF_cuda        },
    { nbnxn_kernel_ElecEwQSTabTwinCut_VdwLJ_VF_cuda, nbnxn_kernel_ElecEwQSTabTwinCut_VdwLJCombGeom_VF_cuda, nbnxn_kernel_ElecEwQSTabTwinCut_VdwLJCombLB_VF_cuda, nbnxn_kernel_ElecEwQSTabTwinCut_VdwLJFsw_VF_cuda, nbnxn_kernel_ElecEwQSTabTwinCut_VdwLJPsw_VF_cuda, nbnxn_kernel_ElecEwQSTabTwinCut_VdwLJEwCombGeom_VF_cuda, nbnxn_kernel_ElecEwQSTabTwinCut_VdwLJEwCombLB_VF_cuda },
    { nbnxn_kernel_ElecEw_VdwLJ_VF_cuda,             nbnxn_kernel_ElecEw_VdwLJCombGeom_VF_cuda,             nbnxn_kernel_ElecEw_VdwLJCombLB_VF_cuda,             nbnxn_kernel_ElecEw_VdwLJFsw_VF_cuda,             nbnxn_kernel_ElecEw_VdwLJPsw_VF_cuda,             nbnxn_kernel_ElecEw_VdwLJEwCombGeom_VF_cuda,             nbnxn_kernel_ElecEw_VdwLJEwCombLB_VF_cuda             },
    { nbnxn_kernel_ElecEwTwinCut_VdwLJ_VF_cuda,      nbnxn_kernel_ElecEwTwinCut_VdwLJCombGeom_VF_cuda,      nbnxn_kernel_ElecEwTwinCut_VdwLJCombLB_VF_cuda,      nbnxn_kernel_ElecEwTwinCut_VdwLJFsw_VF_cuda,      nbnxn_kernel_ElecEwTwinCut_VdwLJPsw_VF_cuda,      nbnxn_kernel_ElecEwTwinCut_VdwLJEwCombGeom_VF_cuda,      nbnxn_kernel_ElecEwTwinCut_VdwLJEwCombLB_VF_cuda      }
};

/*! Force + pruning kernel function pointers. */
static const nbnxn_cu_kfunc_ptr_t nb_kfunc_noener_prune_ptr[eelCuNR][evdwCuNR] =
{
    { nbnxn_kernel_ElecCut_VdwLJ_F_prune_cuda,            nbnxn_kernel_ElecCut_VdwLJCombGeom_F_prune_cuda,            nbnxn_kernel_ElecCut_VdwLJCombLB_F_prune_cuda,            nbnxn_kernel_ElecCut_VdwLJFsw_F_prune_cuda,            nbnxn_kernel_ElecCut_VdwLJPsw_F_prune_cuda,            nbnxn_kernel_ElecCut_VdwLJEwCombGeom_F_prune_cuda,            nbnxn_kernel_ElecCut_VdwLJEwCombLB_F_prune_cuda             },
    { nbnxn_kernel_ElecRF_VdwLJ_F_prune_cuda,             nbnxn_kernel_ElecRF_VdwLJCombGeom_F_prune_cuda,             nbnxn_kernel_ElecRF_VdwLJCombLB_F_prune_cuda,             nbnxn_kernel_ElecRF_VdwLJFsw_F_prune_cuda,             nbnxn_kernel_ElecRF_VdwLJPsw_F_prune_cuda,             nbnxn_kernel_ElecRF_VdwLJEwCombGeom_F_prune_cuda,             nbnxn_kernel_ElecRF_VdwLJEwCombLB_F_prune_cuda              },
    { nbnxn_kernel_ElecEwQSTab_VdwLJ_F_prune_cuda,        nbnxn_kernel_ElecEwQSTab_VdwLJCombGeom_F_prune_cuda,        nbnxn_kernel_ElecEwQSTab_VdwLJCombLB_F_prune_cuda,        nbnxn_kernel_ElecEwQSTab_VdwLJFsw_F_prune_cuda,        nbnxn_kernel_ElecEwQSTab_VdwLJPsw_F_prune_cuda,        nbnxn_kernel_ElecEwQSTab_VdwLJEwCombGeom_F_prune_cuda,        nbnxn_kernel_ElecEwQSTab_VdwLJEwCombLB_F_prune_cuda         },
    { nbnxn_kernel_ElecEwQSTabTwinCut_VdwLJ_F_prune_cuda, nbnxn_kernel_ElecEwQSTabTwinCut_VdwLJCombGeom_F_prune_cuda, nbnxn_kernel_ElecEwQSTabTwinCut_VdwLJCombLB_F_prune_cuda, nbnxn_kernel_ElecEwQSTabTwinCut_VdwLJFsw_F_prune_cuda, nbnxn_kernel_ElecEwQSTabTwinCut_VdwLJPsw_F_prune_cuda, nbnxn_kernel_ElecEwQSTabTwinCut_VdwLJEwCombGeom_F_prune_cuda, nbnxn_kernel_ElecEwQSTabTwinCut_VdwLJEwCombLB_F_prune_cuda  },
    { nbnxn_kernel_ElecEw_VdwLJ_F_prune_cuda,             nbnxn_kernel_ElecEw_VdwLJCombGeom_F_prune_cuda,             nbnxn_kernel_ElecEw_VdwLJCombLB_F_prune_cuda,             nbnxn_kernel_ElecEw_VdwLJFsw_F_prune_cuda,             nbnxn_kernel_ElecEw_VdwLJPsw_F_prune_cuda,             nbnxn_kernel_ElecEw_VdwLJEwCombGeom_F_prune_cuda,             nbnxn_kernel_ElecEw_VdwLJEwCombLB_F_prune_cuda              },
    { nbnxn_kernel_ElecEwTwinCut_VdwLJ_F_prune_cuda,      nbnxn_kernel_ElecEwTwinCut_VdwLJCombGeom_F_prune_cuda,      nbnxn_kernel_ElecEwTwinCut_VdwLJCombLB_F_prune_cuda,      nbnxn_kernel_ElecEwTwinCut_VdwLJFsw_F_prune_cuda,      nbnxn_kernel_ElecEwTwinCut_VdwLJPsw_F_prune_cuda,      nbnxn_kernel_ElecEwTwinCut_VdwLJEwCombGeom_F_prune_cuda,      nbnxn_kernel_ElecEwTwinCut_VdwLJEwCombLB_F_prune_cuda       }
};

/*! Force + energy + pruning kernel function pointers. */
static const nbnxn_cu_kfunc_ptr_t nb_kfunc_ener_prune_ptr[eelCuNR][evdwCuNR] =
{
    { nbnxn_kernel_ElecCut_VdwLJ_VF_prune_cuda,            nbnxn_kernel_ElecCut_VdwLJCombGeom_VF_prune_cuda,            nbnxn_kernel_ElecCut_VdwLJCombLB_VF_prune_cuda,            nbnxn_kernel_ElecCut_VdwLJFsw_VF_prune_cuda,            nbnxn_kernel_ElecCut_VdwLJPsw_VF_prune_cuda,            nbnxn_kernel_ElecCut_VdwLJEwCombGeom_VF_prune_cuda,            nbnxn_kernel_ElecCut_VdwLJEwCombLB_VF_prune_cuda            },
    { nbnxn_kernel_ElecRF_VdwLJ_VF_prune_cuda,             nbnxn_kernel_ElecRF_VdwLJCombGeom_VF_prune_cuda,             nbnxn_kernel_ElecRF_VdwLJCombLB_VF_prune_cuda,             nbnxn_kernel_ElecRF_VdwLJFsw_VF_prune_cuda,             nbnxn_kernel_ElecRF_VdwLJPsw_VF_prune_cuda,             nbnxn_kernel_ElecRF_VdwLJEwCombGeom_VF_prune_cuda,             nbnxn_kernel_ElecRF_VdwLJEwCombLB_VF_prune_cuda             },
    { nbnxn_kernel_ElecEwQSTab_VdwLJ_VF_prune_cuda,        nbnxn_kernel_ElecEwQSTab_VdwLJCombGeom_VF_prune_cuda,        nbnxn_kernel_ElecEwQSTab_VdwLJCombLB_VF_prune_cuda,        nbnxn_kernel_ElecEwQSTab_VdwLJFsw_VF_prune_cuda,        nbnxn_kernel_ElecEwQSTab_VdwLJPsw_VF_prune_cuda,        nbnxn_kernel_ElecEwQSTab_VdwLJEwCombGeom_VF_prune_cuda,        nbnxn_kernel_ElecEwQSTab_VdwLJEwCombLB_VF_prune_cuda        },
    { nbnxn_kernel_ElecEwQSTabTwinCut_VdwLJ_VF_prune_cuda, nbnxn_kernel_ElecEwQSTabTwinCut_VdwLJCombGeom_VF_prune_cuda, nbnxn_kernel_ElecEwQSTabTwinCut_VdwLJCombLB_VF_prune_cuda, nbnxn_kernel_ElecEwQSTabTwinCut_VdwLJFsw_VF_prune_cuda, nbnxn_kernel_ElecEwQSTabTwinCut_VdwLJPsw_VF_prune_cuda, nbnxn_kernel_ElecEwQSTabTwinCut_VdwLJEwCombGeom_VF_prune_cuda, nbnxn_kernel_ElecEwQSTabTwinCut_VdwLJEwCombLB_VF_prune_cuda },
    { nbnxn_kernel_ElecEw_VdwLJ_VF_prune_cuda,             nbnxn_kernel_ElecEw_VdwLJCombGeom_VF_prune_cuda,             nbnxn_kernel_ElecEw_VdwLJCombLB_VF_prune_cuda,             nbnxn_kernel_ElecEw_VdwLJFsw_VF_prune_cuda,             nbnxn_kernel_ElecEw_VdwLJPsw_VF_prune_cuda,             nbnxn_kernel_ElecEw_VdwLJEwCombGeom_VF_prune_cuda,             nbnxn_kernel_ElecEw_VdwLJEwCombLB_VF_prune_cuda             },
    { nbnxn_kernel_ElecEwTwinCut_VdwLJ_VF_prune_cuda,      nbnxn_kernel_ElecEwTwinCut_VdwLJCombGeom_VF_prune_cuda,      nbnxn_kernel_ElecEwTwinCut_VdwLJCombLB_VF_prune_cuda,      nbnxn_kernel_ElecEwTwinCut_VdwLJFsw_VF_prune_cuda,      nbnxn_kernel_ElecEwTwinCut_VdwLJPsw_VF_prune_cuda,      nbnxn_kernel_ElecEwTwinCut_VdwLJEwCombGeom_VF_prune_cuda,      nbnxn_kernel_ElecEwTwinCut_VdwLJEwCombLB_VF_prune_cuda      }
};

/*! Return a pointer to the kernel version to be executed at the current step. */
static inline nbnxn_cu_kfunc_ptr_t select_nbnxn_kernel(int                                  eeltype,
                                                       int                                  evdwtype,
                                                       bool                                 bDoEne,
                                                       bool                                 bDoPrune,
                                                       struct gmx_device_info_t gmx_unused *devInfo)
{
    nbnxn_cu_kfunc_ptr_t res;

    GMX_ASSERT(eeltype < eelCuNR,
               "The electrostatics type requested is not implemented in the CUDA kernels.");
    GMX_ASSERT(evdwtype < evdwCuNR,
               "The VdW type requested is not implemented in the CUDA kernels.");

    /* assert assumptions made by the kernels */
    GMX_ASSERT(c_nbnxnGpuClusterSize*c_nbnxnGpuClusterSize/c_nbnxnGpuClusterpairSplit == devInfo->prop.warpSize,
               "The CUDA kernels require the cluster_size_i*cluster_size_j/nbnxn_gpu_clusterpair_split to match the warp size of the architecture targeted.");

    if (bDoEne)
    {
        if (bDoPrune)
        {
            res = nb_kfunc_ener_prune_ptr[eeltype][evdwtype];
        }
        else
        {
            res = nb_kfunc_ener_noprune_ptr[eeltype][evdwtype];
        }
    }
    else
    {
        if (bDoPrune)
        {
            res = nb_kfunc_noener_prune_ptr[eeltype][evdwtype];
        }
        else
        {
            res = nb_kfunc_noener_noprune_ptr[eeltype][evdwtype];
        }
    }

    return res;
}

/*! Calculates the amount of shared memory required by the CUDA kernel in use. */
static inline int calc_shmem_required(const int num_threads_z, gmx_device_info_t gmx_unused *dinfo, const cu_nbparam_t *nbp)
{
    int shmem;

    assert(dinfo);

    /* size of shmem (force-buffers/xq/atom type preloading) */
    /* NOTE: with the default kernel on sm3.0 we need shmem only for pre-loading */
    /* i-atom x+q in shared memory */
    shmem  = c_numClPerSupercl * c_clSize * sizeof(float4);
    /* cj in shared memory, for each warp separately */
    shmem += num_threads_z * c_nbnxnGpuClusterpairSplit * c_nbnxnGpuJgroupSize * sizeof(int);
    if (dinfo->prop.major >= 3)
    {
        if (nbp->vdwtype == evdwCuCUTCOMBGEOM ||
            nbp->vdwtype == evdwCuCUTCOMBLB)
        {
            /* i-atom LJ combination parameters in shared memory */
            shmem += c_numClPerSupercl * c_clSize * sizeof(float2);
        }
        else
        {
            /* i-atom types in shared memory */
            shmem += c_numClPerSupercl * c_clSize * sizeof(int);
        }
    }
    if (dinfo->prop.major < 3)
    {
        /* force reduction buffers in shared memory */
        shmem += c_clSize * c_clSize * 3 * sizeof(float);
    }
    return shmem;
}

/*! As we execute nonbonded workload in separate streams, before launching
   the kernel we need to make sure that he following operations have completed:
   - atomdata allocation and related H2D transfers (every nstlist step);
   - pair list H2D transfer (every nstlist step);
   - shift vector H2D transfer (every nstlist step);
   - force (+shift force and energy) output clearing (every step).

   These operations are issued in the local stream at the beginning of the step
   and therefore always complete before the local kernel launch. The non-local
   kernel is launched after the local on the same device/context hence it is
   inherently scheduled after the operations in the local stream (including the
   above "misc_ops") on pre-GK110 devices with single hardware queue, but on later
   devices with multiple hardware queues the dependency needs to be enforced.
   We use the misc_ops_and_local_H2D_done event to record the point where
   the local x+q H2D (and all preceding) tasks are complete and synchronize
   with this event in the non-local stream before launching the non-bonded kernel.
 */
void nbnxn_gpu_launch_kernel(gmx_nbnxn_cuda_t       *nb,
                             const nbnxn_atomdata_t *nbatom,
                             int                     flags,
                             int                     iloc)
{
    cudaError_t          stat;
    int                  adat_begin, adat_len; /* local/nonlocal offset and length used for xq and f */
    /* CUDA kernel launch-related stuff */
    int                  shmem, nblock;
    dim3                 dim_block, dim_grid;
    nbnxn_cu_kfunc_ptr_t nb_kernel = NULL; /* fn pointer to the nonbonded kernel */

    cu_atomdata_t       *adat    = nb->atdat;
    cu_nbparam_t        *nbp     = nb->nbparam;
    cu_plist_t          *plist   = nb->plist[iloc];
    cu_timers_t         *t       = nb->timers;
    cudaStream_t         stream  = nb->stream[iloc];

    bool                 bCalcEner   = flags & GMX_FORCE_ENERGY;
    bool                 bCalcFshift = flags & GMX_FORCE_VIRIAL;
    bool                 bDoTime     = nb->bDoTime;

    /* turn energy calculation always on/off (for debugging/testing only) */
    bCalcEner = (bCalcEner || always_ener) && !never_ener;

    /* Don't launch the non-local kernel if there is no work to do.
       Doing the same for the local kernel is more complicated, since the
       local part of the force array also depends on the non-local kernel.
       So to avoid complicating the code and to reduce the risk of bugs,
       we always call the local kernel, the local x+q copy and later (not in
       this function) the stream wait, local f copyback and the f buffer
       clearing. All these operations, except for the local interaction kernel,
       are needed for the non-local interactions. The skip of the local kernel
       call is taken care of later in this function. */
    if (iloc == eintNonlocal && plist->nsci == 0)
    {
        return;
    }

    /* calculate the atom data index range based on locality */
    if (LOCAL_I(iloc))
    {
        adat_begin  = 0;
        adat_len    = adat->natoms_local;
    }
    else
    {
        adat_begin  = adat->natoms_local;
        adat_len    = adat->natoms - adat->natoms_local;
    }

    /* beginning of timed HtoD section */
    if (bDoTime)
    {
        stat = cudaEventRecord(t->start_nb_h2d[iloc], stream);
        CU_RET_ERR(stat, "cudaEventRecord failed");
    }

    /* HtoD x, q */
    cu_copy_H2D_async(adat->xq + adat_begin, nbatom->x + adat_begin * 4,
                      adat_len * sizeof(*adat->xq), stream);

    /* When we get here all misc operations issues in the local stream as well as
       the local xq H2D are done,
       so we record that in the local stream and wait for it in the nonlocal one. */
    if (nb->bUseTwoStreams)
    {
        if (iloc == eintLocal)
        {
            stat = cudaEventRecord(nb->misc_ops_and_local_H2D_done, stream);
            CU_RET_ERR(stat, "cudaEventRecord on misc_ops_and_local_H2D_done failed");
        }
        else
        {
            stat = cudaStreamWaitEvent(stream, nb->misc_ops_and_local_H2D_done, 0);
            CU_RET_ERR(stat, "cudaStreamWaitEvent on misc_ops_and_local_H2D_done failed");
        }
    }

    if (bDoTime)
    {
        stat = cudaEventRecord(t->stop_nb_h2d[iloc], stream);
        CU_RET_ERR(stat, "cudaEventRecord failed");
    }

    if (plist->nsci == 0)
    {
        /* Don't launch an empty local kernel (not allowed with CUDA) */
        return;
    }

    /* beginning of timed nonbonded calculation section */
    if (bDoTime)
    {
        stat = cudaEventRecord(t->start_nb_k[iloc], stream);
        CU_RET_ERR(stat, "cudaEventRecord failed");
    }

    /* get the pointer to the kernel flavor we need to use */
    nb_kernel = select_nbnxn_kernel(nbp->eeltype,
                                    nbp->vdwtype,
                                    bCalcEner,
                                    plist->bDoPrune || always_prune,
                                    nb->dev_info);

    /* Kernel launch config:
     * - The thread block dimensions match the size of i-clusters, j-clusters,
     *   and j-cluster concurrency, in x, y, and z, respectively.
     * - The 1D block-grid contains as many blocks as super-clusters.
     */
    int num_threads_z = 1;
    if ((nb->dev_info->prop.major == 3 && nb->dev_info->prop.minor == 7) ||
        (nb->dev_info->prop.major == 6 && nb->dev_info->prop.minor == 0))
    {
        num_threads_z = 2;
    }
    nblock    = calc_nb_kernel_nblock(plist->nsci, nb->dev_info);
    dim_block = dim3(c_clSize, c_clSize, num_threads_z);
    dim_grid  = dim3(nblock, 1, 1);
    shmem     = calc_shmem_required(num_threads_z, nb->dev_info, nbp);

    if (debug)
    {
        fprintf(debug, "GPU launch configuration:\n\tThread block: %dx%dx%d\n\t"
                "\tGrid: %dx%d\n\t#Super-clusters/clusters: %d/%d (%d)\n"
                "\tShMem: %d\n",
                dim_block.x, dim_block.y, dim_block.z,
                dim_grid.x, dim_grid.y, plist->nsci*c_numClPerSupercl,
                c_numClPerSupercl, plist->na_c,
                shmem);
    }

    if (bUseCudaLaunchKernel)
    {
        gmx_unused void* kernel_args[4];
        kernel_args[0] = adat;
        kernel_args[1] = nbp;
        kernel_args[2] = plist;
        kernel_args[3] = &bCalcFshift;

#if GMX_CUDA_VERSION >= 7000
        cudaLaunchKernel((void *)nb_kernel, dim_grid, dim_block, kernel_args, shmem, stream);
#endif
    }
    else
    {
        nb_kernel<<< dim_grid, dim_block, shmem, stream>>> (*adat, *nbp, *plist, bCalcFshift);
    }
    CU_LAUNCH_ERR("k_calc_nb");

    if (bDoTime)
    {
        stat = cudaEventRecord(t->stop_nb_k[iloc], stream);
        CU_RET_ERR(stat, "cudaEventRecord failed");
    }

#if (defined(WIN32) || defined( _WIN32 ))
    /* Windows: force flushing WDDM queue */
    stat = cudaStreamQuery(stream);
#endif
}

void nbnxn_gpu_launch_cpyback(gmx_nbnxn_cuda_t       *nb,
                              const nbnxn_atomdata_t *nbatom,
                              int                     flags,
                              int                     aloc)
{
    cudaError_t stat;
    int         adat_begin, adat_len; /* local/nonlocal offset and length used for xq and f */
    int         iloc = -1;

    /* determine interaction locality from atom locality */
    if (LOCAL_A(aloc))
    {
        iloc = eintLocal;
    }
    else if (NONLOCAL_A(aloc))
    {
        iloc = eintNonlocal;
    }
    else
    {
        char stmp[STRLEN];
        sprintf(stmp, "Invalid atom locality passed (%d); valid here is only "
                "local (%d) or nonlocal (%d)", aloc, eatLocal, eatNonlocal);
        gmx_incons(stmp);
    }

    cu_atomdata_t   *adat    = nb->atdat;
    cu_timers_t     *t       = nb->timers;
    bool             bDoTime = nb->bDoTime;
    cudaStream_t     stream  = nb->stream[iloc];

    bool             bCalcEner   = flags & GMX_FORCE_ENERGY;
    bool             bCalcFshift = flags & GMX_FORCE_VIRIAL;

    /* don't launch non-local copy-back if there was no non-local work to do */
    if (iloc == eintNonlocal && nb->plist[iloc]->nsci == 0)
    {
        return;
    }

    /* calculate the atom data index range based on locality */
    if (LOCAL_A(aloc))
    {
        adat_begin  = 0;
        adat_len    = adat->natoms_local;
    }
    else
    {
        adat_begin  = adat->natoms_local;
        adat_len    = adat->natoms - adat->natoms_local;
    }

    /* beginning of timed D2H section */
    if (bDoTime)
    {
        stat = cudaEventRecord(t->start_nb_d2h[iloc], stream);
        CU_RET_ERR(stat, "cudaEventRecord failed");
    }

    /* With DD the local D2H transfer can only start after the non-local
       kernel has finished. */
    if (iloc == eintLocal && nb->bUseTwoStreams)
    {
        stat = cudaStreamWaitEvent(stream, nb->nonlocal_done, 0);
        CU_RET_ERR(stat, "cudaStreamWaitEvent on nonlocal_done failed");
    }

    /* DtoH f */
    cu_copy_D2H_async(nbatom->out[0].f + adat_begin * 3, adat->f + adat_begin,
                      (adat_len)*sizeof(*adat->f), stream);

    /* After the non-local D2H is launched the nonlocal_done event can be
       recorded which signals that the local D2H can proceed. This event is not
       placed after the non-local kernel because we want the non-local data
       back first. */
    if (iloc == eintNonlocal)
    {
        stat = cudaEventRecord(nb->nonlocal_done, stream);
        CU_RET_ERR(stat, "cudaEventRecord on nonlocal_done failed");
    }

    /* only transfer energies in the local stream */
    if (LOCAL_I(iloc))
    {
        /* DtoH fshift */
        if (bCalcFshift)
        {
            cu_copy_D2H_async(nb->nbst.fshift, adat->fshift,
                              SHIFTS * sizeof(*nb->nbst.fshift), stream);
        }

        /* DtoH energies */
        if (bCalcEner)
        {
            cu_copy_D2H_async(nb->nbst.e_lj, adat->e_lj,
                              sizeof(*nb->nbst.e_lj), stream);
            cu_copy_D2H_async(nb->nbst.e_el, adat->e_el,
                              sizeof(*nb->nbst.e_el), stream);
        }
    }

    if (bDoTime)
    {
        stat = cudaEventRecord(t->stop_nb_d2h[iloc], stream);
        CU_RET_ERR(stat, "cudaEventRecord failed");
    }
}

void nbnxn_gpu_wait_for_gpu(gmx_nbnxn_cuda_t *nb,
                            int flags, int aloc,
                            real *e_lj, real *e_el, rvec *fshift)
{
    /* NOTE:  only implemented for single-precision at this time */
    cudaError_t stat;
    int         iloc = -1;

    /* determine interaction locality from atom locality */
    if (LOCAL_A(aloc))
    {
        iloc = eintLocal;
    }
    else if (NONLOCAL_A(aloc))
    {
        iloc = eintNonlocal;
    }
    else
    {
        char stmp[STRLEN];
        sprintf(stmp, "Invalid atom locality passed (%d); valid here is only "
                "local (%d) or nonlocal (%d)", aloc, eatLocal, eatNonlocal);
        gmx_incons(stmp);
    }

    cu_plist_t                 *plist    = nb->plist[iloc];
    cu_timers_t                *timers   = nb->timers;
    struct gmx_wallclock_gpu_t *timings  = nb->timings;
    nb_staging                  nbst     = nb->nbst;

    bool                        bCalcEner   = flags & GMX_FORCE_ENERGY;
    bool                        bCalcFshift = flags & GMX_FORCE_VIRIAL;

    /* turn energy calculation always on/off (for debugging/testing only) */
    bCalcEner = (bCalcEner || always_ener) && !never_ener;

    /* Launch wait/update timers & counters, unless doing the non-local phase
       when there is not actually work to do. This is consistent with
       nbnxn_cuda_launch_kernel.

       NOTE: if timing with multiple GPUs (streams) becomes possible, the
       counters could end up being inconsistent due to not being incremented
       on some of the nodes! */
    if (iloc == eintNonlocal && nb->plist[iloc]->nsci == 0)
    {
        return;
    }

    stat = cudaStreamSynchronize(nb->stream[iloc]);
    CU_RET_ERR(stat, "cudaStreamSynchronize failed in cu_blockwait_nb");

    /* timing data accumulation */
    if (nb->bDoTime)
    {
        /* only increase counter once (at local F wait) */
        if (LOCAL_I(iloc))
        {
            timings->nb_c++;
            timings->ktime[plist->bDoPrune ? 1 : 0][bCalcEner ? 1 : 0].c += 1;
        }

        /* kernel timings */
        timings->ktime[plist->bDoPrune ? 1 : 0][bCalcEner ? 1 : 0].t +=
            cu_event_elapsed(timers->start_nb_k[iloc], timers->stop_nb_k[iloc]);

        /* X/q H2D and F D2H timings */
        timings->nb_h2d_t += cu_event_elapsed(timers->start_nb_h2d[iloc],
                                              timers->stop_nb_h2d[iloc]);
        timings->nb_d2h_t += cu_event_elapsed(timers->start_nb_d2h[iloc],
                                              timers->stop_nb_d2h[iloc]);

        /* only count atdat and pair-list H2D at pair-search step */
        if (plist->bDoPrune)
        {
            /* atdat transfer timing (add only once, at local F wait) */
            if (LOCAL_A(aloc))
            {
                timings->pl_h2d_c++;
                timings->pl_h2d_t += cu_event_elapsed(timers->start_atdat,
                                                      timers->stop_atdat);
            }

            timings->pl_h2d_t += cu_event_elapsed(timers->start_pl_h2d[iloc],
                                                  timers->stop_pl_h2d[iloc]);
        }
    }

    /* add up energies and shift forces (only once at local F wait) */
    if (LOCAL_I(iloc))
    {
        if (bCalcEner)
        {
            *e_lj += *nbst.e_lj;
            *e_el += *nbst.e_el;
        }

        if (bCalcFshift)
        {
            for (int i = 0; i < SHIFTS; i++)
            {
                fshift[i][0] += nbst.fshift[i].x;
                fshift[i][1] += nbst.fshift[i].y;
                fshift[i][2] += nbst.fshift[i].z;
            }
        }
    }

    /* turn off pruning (doesn't matter if this is pair-search step or not) */
    plist->bDoPrune = false;
}

/*! Return the reference to the nbfp texture. */
const struct texture<float, 1, cudaReadModeElementType> &nbnxn_cuda_get_nbfp_texref()
{
    return nbfp_texref;
}

/*! Return the reference to the nbfp_comb texture. */
const struct texture<float, 1, cudaReadModeElementType> &nbnxn_cuda_get_nbfp_comb_texref()
{
    return nbfp_comb_texref;
}

/*! Return the reference to the coulomb_tab. */
const struct texture<float, 1, cudaReadModeElementType> &nbnxn_cuda_get_coulomb_tab_texref()
{
    return coulomb_tab_texref;
}

/*! Set up the cache configuration for the non-bonded kernels,
 */
void nbnxn_cuda_set_cacheconfig(gmx_device_info_t *devinfo)
{
    cudaError_t stat;

    for (int i = 0; i < eelCuNR; i++)
    {
        for (int j = 0; j < evdwCuNR; j++)
        {
            if (devinfo->prop.major >= 3)
            {
                /* Default kernel on sm 3.x and later 32/32 kB Shared/L1 */
                cudaFuncSetCacheConfig(nb_kfunc_ener_prune_ptr[i][j], cudaFuncCachePreferEqual);
                cudaFuncSetCacheConfig(nb_kfunc_ener_noprune_ptr[i][j], cudaFuncCachePreferEqual);
                cudaFuncSetCacheConfig(nb_kfunc_noener_prune_ptr[i][j], cudaFuncCachePreferEqual);
                stat = cudaFuncSetCacheConfig(nb_kfunc_noener_noprune_ptr[i][j], cudaFuncCachePreferEqual);
            }
            else
            {
                /* On Fermi prefer L1 gives 2% higher performance */
                /* Default kernel on sm_2.x 16/48 kB Shared/L1 */
                cudaFuncSetCacheConfig(nb_kfunc_ener_prune_ptr[i][j], cudaFuncCachePreferL1);
                cudaFuncSetCacheConfig(nb_kfunc_ener_noprune_ptr[i][j], cudaFuncCachePreferL1);
                cudaFuncSetCacheConfig(nb_kfunc_noener_prune_ptr[i][j], cudaFuncCachePreferL1);
                stat = cudaFuncSetCacheConfig(nb_kfunc_noener_noprune_ptr[i][j], cudaFuncCachePreferL1);
            }
            CU_RET_ERR(stat, "cudaFuncSetCacheConfig failed");
        }
    }
}<|MERGE_RESOLUTION|>--- conflicted
+++ resolved
@@ -71,17 +71,9 @@
 /*! Texture reference for Ewald coulomb force table; bound to cu_nbparam_t.coulomb_tab */
 texture<float, 1, cudaReadModeElementType> coulomb_tab_texref;
 
-<<<<<<< HEAD
 
 /***** The kernel declarations/definitions come here *****/
-=======
-/* Convenience defines */
-#define NCL_PER_SUPERCL         (NBNXN_GPU_NCLUSTER_PER_SUPERCLUSTER)
-#define CL_SIZE                 (NBNXN_GPU_CLUSTER_SIZE)
-
-/***** The kernels come here *****/
 #include "gromacs/mdlib/nbnxn_cuda/nbnxn_cuda_kernel_utils.cuh"
->>>>>>> cc4214a2
 
 /* Top-level kernel declaration generation: will generate through multiple
  * inclusion the following flavors for all kernel declarations:
