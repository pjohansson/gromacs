/*
 * This file is part of the GROMACS molecular simulation package.
 *
 * Copyright (c) 2012,2013,2014, by the GROMACS development team, led by
 * Mark Abraham, David van der Spoel, Berk Hess, and Erik Lindahl,
 * and including many others, as listed in the AUTHORS file in the
 * top-level source directory and at http://www.gromacs.org.
 *
 * GROMACS is free software; you can redistribute it and/or
 * modify it under the terms of the GNU Lesser General Public License
 * as published by the Free Software Foundation; either version 2.1
 * of the License, or (at your option) any later version.
 *
 * GROMACS is distributed in the hope that it will be useful,
 * but WITHOUT ANY WARRANTY; without even the implied warranty of
 * MERCHANTABILITY or FITNESS FOR A PARTICULAR PURPOSE.  See the GNU
 * Lesser General Public License for more details.
 *
 * You should have received a copy of the GNU Lesser General Public
 * License along with GROMACS; if not, see
 * http://www.gnu.org/licenses, or write to the Free Software Foundation,
 * Inc., 51 Franklin Street, Fifth Floor, Boston, MA  02110-1301  USA.
 *
 * If you want to redistribute modifications to GROMACS, please
 * consider that scientific software is very special. Version
 * control is crucial - bugs must be traceable. We will be happy to
 * consider code for inclusion in the official distribution, but
 * derived work must not be called official GROMACS. Details are found
 * in the README & COPYING files - if they are missing, get the
 * official version at http://www.gromacs.org.
 *
 * To help us fund GROMACS development, we humbly ask that you cite
 * the research papers on the package. Check out http://www.gromacs.org.
 */
#include "gmxpre.h"

#include "calc_verletbuf.h"

#include <assert.h>
#include <math.h>
#include <stdlib.h>

#include <sys/types.h>

#include "gromacs/ewald/ewald-util.h"
#include "gromacs/legacyheaders/macros.h"
#include "gromacs/legacyheaders/typedefs.h"
#include "gromacs/math/units.h"
#include "gromacs/math/vec.h"
#include "gromacs/mdlib/nbnxn_consts.h"
#include "gromacs/utility/fatalerror.h"
#include "gromacs/utility/smalloc.h"

#ifdef GMX_NBNXN_SIMD
/* The include below sets the SIMD instruction type (precision+width)
 * for all nbnxn SIMD search and non-bonded kernel code.
 */
#ifdef GMX_NBNXN_HALF_WIDTH_SIMD
#define GMX_USE_HALF_WIDTH_SIMD_HERE
#endif
#include "gromacs/simd/simd.h"
#endif


/* The code in this file estimates a pairlist buffer length
 * given a target energy drift per atom per picosecond.
 * This is done by estimating the drift given a buffer length.
 * Ideally we would like to have a tight overestimate of the drift,
 * but that can be difficult to achieve.
 *
 * Significant approximations used:
 *
 * Uniform particle density. UNDERESTIMATES the drift by rho_global/rho_local.
 *
 * Interactions don't affect particle motion. OVERESTIMATES the drift on longer
 * time scales. This approximation probably introduces the largest errors.
 *
 * Only take one constraint per particle into account: OVERESTIMATES the drift.
 *
 * For rotating constraints assume the same functional shape for time scales
 * where the constraints rotate significantly as the exact expression for
 * short time scales. OVERESTIMATES the drift on long time scales.
 *
 * For non-linear virtual sites use the mass of the lightest constructing atom
 * to determine the displacement. OVER/UNDERESTIMATES the drift, depending on
 * the geometry and masses of constructing atoms.
 *
 * Note that the formulas for normal atoms and linear virtual sites are exact,
 * apart from the first two approximations.
 *
 * Note that apart from the effect of the above approximations, the actual
 * drift of the total energy of a system can be order of magnitude smaller
 * due to cancellation of positive and negative drift for different pairs.
 */


/* Struct for unique atom type for calculating the energy drift.
 * The atom displacement depends on mass and constraints.
 * The energy jump for given distance depend on LJ type and q.
 */
typedef struct
{
    real     mass;     /* mass */
    int      type;     /* type (used for LJ parameters) */
    real     q;        /* charge */
    gmx_bool bConstr;  /* constrained, if TRUE, use #DOF=2 iso 3 */
    real     con_mass; /* mass of heaviest atom connected by constraints */
    real     con_len;  /* constraint length to the heaviest atom */
} atom_nonbonded_kinetic_prop_t;

/* Struct for unique atom type for calculating the energy drift.
 * The atom displacement depends on mass and constraints.
 * The energy jump for given distance depend on LJ type and q.
 */
typedef struct
{
    atom_nonbonded_kinetic_prop_t prop; /* non-bonded and kinetic atom prop. */
    int                           n;    /* #atoms of this type in the system */
} verletbuf_atomtype_t;

void verletbuf_get_list_setup(gmx_bool                bGPU,
                              verletbuf_list_setup_t *list_setup)
{
    list_setup->cluster_size_i     = NBNXN_CPU_CLUSTER_I_SIZE;

    if (bGPU)
    {
        list_setup->cluster_size_j = NBNXN_GPU_CLUSTER_SIZE;
    }
    else
    {
#ifndef GMX_NBNXN_SIMD
        list_setup->cluster_size_j = NBNXN_CPU_CLUSTER_I_SIZE;
#else
        list_setup->cluster_size_j = GMX_SIMD_REAL_WIDTH;
#ifdef GMX_NBNXN_SIMD_2XNN
        /* We assume the smallest cluster size to be on the safe side */
        list_setup->cluster_size_j /= 2;
#endif
#endif
    }
}

static gmx_bool
atom_nonbonded_kinetic_prop_equal(const atom_nonbonded_kinetic_prop_t *prop1,
                                  const atom_nonbonded_kinetic_prop_t *prop2)
{
    return (prop1->mass     == prop2->mass &&
            prop1->type     == prop2->type &&
            prop1->q        == prop2->q &&
            prop1->bConstr  == prop2->bConstr &&
            prop1->con_mass == prop2->con_mass &&
            prop1->con_len  == prop2->con_len);
}

static void add_at(verletbuf_atomtype_t **att_p, int *natt_p,
                   const atom_nonbonded_kinetic_prop_t *prop,
                   int nmol)
{
    verletbuf_atomtype_t   *att;
    int                     natt, i;

    if (prop->mass == 0)
    {
        /* Ignore massless particles */
        return;
    }

    att  = *att_p;
    natt = *natt_p;

    i = 0;
    while (i < natt && !atom_nonbonded_kinetic_prop_equal(prop, &att[i].prop))
    {
        i++;
    }

    if (i < natt)
    {
        att[i].n += nmol;
    }
    else
    {
        (*natt_p)++;
        srenew(*att_p, *natt_p);
        (*att_p)[i].prop = *prop;
        (*att_p)[i].n    = nmol;
    }
}

static void get_vsite_masses(const gmx_moltype_t  *moltype,
                             const gmx_ffparams_t *ffparams,
                             real                 *vsite_m,
                             int                  *n_nonlin_vsite)
{
    int            ft, i;
    const t_ilist *il;

    *n_nonlin_vsite = 0;

    /* Check for virtual sites, determine mass from constructing atoms */
    for (ft = 0; ft < F_NRE; ft++)
    {
        if (IS_VSITE(ft))
        {
            il = &moltype->ilist[ft];

            for (i = 0; i < il->nr; i += 1+NRAL(ft))
            {
                const t_iparams *ip;
<<<<<<< HEAD
                real             cam[5] = {0}, inv_mass, m_aj;
                int              a1, j, aj, coeff;
=======
                real             cam[5], inv_mass, coeff, m_aj;
                int              a1, j, aj;
>>>>>>> e16a45d7

                ip = &ffparams->iparams[il->iatoms[i]];

                a1 = il->iatoms[i+1];

                if (ft != F_VSITEN)
                {
                    for (j = 1; j < NRAL(ft); j++)
                    {
                        cam[j] = moltype->atoms.atom[il->iatoms[i+1+j]].m;
                        if (cam[j] == 0)
                        {
                            cam[j] = vsite_m[il->iatoms[i+1+j]];
                        }
                        if (cam[j] == 0)
                        {
                            gmx_fatal(FARGS, "In molecule type '%s' %s construction involves atom %d, which is a virtual site of equal or high complexity. This is not supported.",
                                      *moltype->name,
                                      interaction_function[ft].longname,
                                      il->iatoms[i+1+j]+1);
                        }
                    }
                }

                switch (ft)
                {
                    case F_VSITE2:
                        /* Exact */
                        vsite_m[a1] = (cam[1]*cam[2])/(cam[2]*sqr(1-ip->vsite.a) + cam[1]*sqr(ip->vsite.a));
                        break;
                    case F_VSITE3:
                        /* Exact */
                        vsite_m[a1] = (cam[1]*cam[2]*cam[3])/(cam[2]*cam[3]*sqr(1-ip->vsite.a-ip->vsite.b) + cam[1]*cam[3]*sqr(ip->vsite.a) + cam[1]*cam[2]*sqr(ip->vsite.b));
                        break;
                    case F_VSITEN:
                        /* Exact */
                        inv_mass = 0;
                        for (j = 0; j < 3*ffparams->iparams[il->iatoms[i]].vsiten.n; j += 3)
                        {
                            aj    = il->iatoms[i+j+2];
                            coeff = ffparams->iparams[il->iatoms[i+j]].vsiten.a;
                            if (moltype->atoms.atom[aj].ptype == eptVSite)
                            {
                                m_aj = vsite_m[aj];
                            }
                            else
                            {
                                m_aj = moltype->atoms.atom[aj].m;
                            }
                            if (m_aj <= 0)
                            {
                                gmx_incons("The mass of a vsiten constructing atom is <= 0");
                            }
                            inv_mass += coeff*coeff/m_aj;
                        }
                        vsite_m[a1] = 1/inv_mass;
                        /* Correct for loop increment of i */
                        i += j - 1 - NRAL(ft);
                        break;
                    default:
                        /* Use the mass of the lightest constructing atom.
                         * This is an approximation.
                         * If the distance of the virtual site to the
                         * constructing atom is less than all distances
                         * between constructing atoms, this is a safe
                         * over-estimate of the displacement of the vsite.
                         * This condition holds for all H mass replacement
                         * vsite constructions, except for SP2/3 groups.
                         * In SP3 groups one H will have a F_VSITE3
                         * construction, so even there the total drift
                         * estimate shouldn't be far off.
                         */
                        assert(j >= 1);
                        vsite_m[a1] = cam[1];
                        for (j = 2; j < NRAL(ft); j++)
                        {
                            vsite_m[a1] = min(vsite_m[a1], cam[j]);
                        }
                        (*n_nonlin_vsite)++;
                        break;
                }
                if (gmx_debug_at)
                {
                    fprintf(debug, "atom %4d %-20s mass %6.3f\n",
                            a1, interaction_function[ft].longname, vsite_m[a1]);
                }
            }
        }
    }
}

static void get_verlet_buffer_atomtypes(const gmx_mtop_t      *mtop,
                                        verletbuf_atomtype_t **att_p,
                                        int                   *natt_p,
                                        int                   *n_nonlin_vsite)
{
    verletbuf_atomtype_t          *att;
    int                            natt;
    int                            mb, nmol, ft, i, a1, a2, a3, a;
    const t_atoms                 *atoms;
    const t_ilist                 *il;
    const t_iparams               *ip;
    atom_nonbonded_kinetic_prop_t *prop;
    real                          *vsite_m;
    int                            n_nonlin_vsite_mol;

    att  = NULL;
    natt = 0;

    if (n_nonlin_vsite != NULL)
    {
        *n_nonlin_vsite = 0;
    }

    for (mb = 0; mb < mtop->nmolblock; mb++)
    {
        nmol = mtop->molblock[mb].nmol;

        atoms = &mtop->moltype[mtop->molblock[mb].type].atoms;

        /* Check for constraints, as they affect the kinetic energy.
         * For virtual sites we need the masses and geometry of
         * the constructing atoms to determine their velocity distribution.
         */
        snew(prop, atoms->nr);
        snew(vsite_m, atoms->nr);

        for (ft = F_CONSTR; ft <= F_CONSTRNC; ft++)
        {
            il = &mtop->moltype[mtop->molblock[mb].type].ilist[ft];

            for (i = 0; i < il->nr; i += 1+NRAL(ft))
            {
                ip         = &mtop->ffparams.iparams[il->iatoms[i]];
                a1         = il->iatoms[i+1];
                a2         = il->iatoms[i+2];
                if (atoms->atom[a2].m > prop[a1].con_mass)
                {
                    prop[a1].con_mass = atoms->atom[a2].m;
                    prop[a1].con_len  = ip->constr.dA;
                }
                if (atoms->atom[a1].m > prop[a2].con_mass)
                {
                    prop[a2].con_mass = atoms->atom[a1].m;
                    prop[a2].con_len  = ip->constr.dA;
                }
            }
        }

        il = &mtop->moltype[mtop->molblock[mb].type].ilist[F_SETTLE];

        for (i = 0; i < il->nr; i += 1+NRAL(F_SETTLE))
        {
            ip         = &mtop->ffparams.iparams[il->iatoms[i]];
            a1         = il->iatoms[i+1];
            a2         = il->iatoms[i+2];
            a3         = il->iatoms[i+3];
            /* Usually the mass of a1 (usually oxygen) is larger than a2/a3.
             * If this is not the case, we overestimate the displacement,
             * which leads to a larger buffer (ok since this is an exotic case).
             */
            prop[a1].con_mass = atoms->atom[a2].m;
            prop[a1].con_len  = ip->settle.doh;

            prop[a2].con_mass = atoms->atom[a1].m;
            prop[a2].con_len  = ip->settle.doh;

            prop[a3].con_mass = atoms->atom[a1].m;
            prop[a3].con_len  = ip->settle.doh;
        }

        get_vsite_masses(&mtop->moltype[mtop->molblock[mb].type],
                         &mtop->ffparams,
                         vsite_m,
                         &n_nonlin_vsite_mol);
        if (n_nonlin_vsite != NULL)
        {
            *n_nonlin_vsite += nmol*n_nonlin_vsite_mol;
        }

        for (a = 0; a < atoms->nr; a++)
        {
            if (atoms->atom[a].ptype == eptVSite)
            {
                prop[a].mass = vsite_m[a];
            }
            else
            {
                prop[a].mass = atoms->atom[a].m;
            }
            prop[a].type     = atoms->atom[a].type;
            prop[a].q        = atoms->atom[a].q;
            /* We consider an atom constrained, #DOF=2, when it is
             * connected with constraints to (at least one) atom with
             * a mass of more than 0.4x its own mass. This is not a critical
             * parameter, since with roughly equal masses the unconstrained
             * and constrained displacement will not differ much (and both
             * overestimate the displacement).
             */
            prop[a].bConstr = (prop[a].con_mass > 0.4*prop[a].mass);

            add_at(&att, &natt, &prop[a], nmol);
        }

        /* cppcheck-suppress uninitvar Fixed in cppcheck 1.65 */
        sfree(vsite_m);
        sfree(prop);
    }

    if (gmx_debug_at)
    {
        for (a = 0; a < natt; a++)
        {
            fprintf(debug, "type %d: m %5.2f t %d q %6.3f con %d con_m %5.3f con_l %5.3f n %d\n",
                    a, att[a].prop.mass, att[a].prop.type, att[a].prop.q,
                    att[a].prop.bConstr, att[a].prop.con_mass, att[a].prop.con_len,
                    att[a].n);
        }
    }

    *att_p  = att;
    *natt_p = natt;
}

/* This function computes two components of the estimate of the variance
 * in the displacement of one atom in a system of two constrained atoms.
 * Returns in sigma2_2d the variance due to rotation of the constrained
 * atom around the atom to which it constrained.
 * Returns in sigma2_3d the variance due to displacement of the COM
 * of the whole system of the two constrained atoms.
 *
 * Note that we only take a single constraint (the one to the heaviest atom)
 * into account. If an atom has multiple constraints, this will result in
 * an overestimate of the displacement, which gives a larger drift and buffer.
 */
static void constrained_atom_sigma2(real                                 kT_fac,
                                    const atom_nonbonded_kinetic_prop_t *prop,
                                    real                                *sigma2_2d,
                                    real                                *sigma2_3d)
{
    real sigma2_rot;
    real com_dist;
    real sigma2_rel;
    real scale;

    /* Here we decompose the motion of a constrained atom into two
     * components: rotation around the COM and translation of the COM.
     */

    /* Determine the variance for the displacement of the rotational mode */
    sigma2_rot = kT_fac/(prop->mass*(prop->mass + prop->con_mass)/prop->con_mass);

    /* The distance from the atom to the COM, i.e. the rotational arm */
    com_dist = prop->con_len*prop->con_mass/(prop->mass + prop->con_mass);

    /* The variance relative to the arm */
    sigma2_rel = sigma2_rot/(com_dist*com_dist);
    /* At 6 the scaling formula has slope 0,
     * so we keep sigma2_2d constant after that.
     */
    if (sigma2_rel < 6)
    {
        /* A constrained atom rotates around the atom it is constrained to.
         * This results in a smaller linear displacement than for a free atom.
         * For a perfectly circular displacement, this lowers the displacement
         * by: 1/arcsin(arc_length)
         * and arcsin(x) = 1 + x^2/6 + ...
         * For sigma2_rel<<1 the displacement distribution is erfc
         * (exact formula is provided below). For larger sigma, it is clear
         * that the displacement can't be larger than 2*com_dist.
         * It turns out that the distribution becomes nearly uniform.
         * For intermediate sigma2_rel, scaling down sigma with the third
         * order expansion of arcsin with argument sigma_rel turns out
         * to give a very good approximation of the distribution and variance.
         * Even for larger values, the variance is only slightly overestimated.
         * Note that the most relevant displacements are in the long tail.
         * This rotation approximation always overestimates the tail (which
         * runs to infinity, whereas it should be <= 2*com_dist).
         * Thus we always overestimate the drift and the buffer size.
         */
        scale      = 1/(1 + sigma2_rel/6);
        *sigma2_2d = sigma2_rot*scale*scale;
    }
    else
    {
        /* sigma_2d is set to the maximum given by the scaling above.
         * For large sigma2 the real displacement distribution is close
         * to uniform over -2*con_len to 2*com_dist.
         * Our erfc with sigma_2d=sqrt(1.5)*com_dist (which means the sigma
         * of the erfc output distribution is con_dist) overestimates
         * the variance and additionally has a long tail. This means
         * we have a (safe) overestimation of the drift.
         */
        *sigma2_2d = 1.5*com_dist*com_dist;
    }

    /* The constrained atom also moves (in 3D) with the COM of both atoms */
    *sigma2_3d = kT_fac/(prop->mass + prop->con_mass);
}

static void get_atom_sigma2(real                                 kT_fac,
                            const atom_nonbonded_kinetic_prop_t *prop,
                            real                                *sigma2_2d,
                            real                                *sigma2_3d)
{
    if (prop->bConstr)
    {
        /* Complicated constraint calculation in a separate function */
        constrained_atom_sigma2(kT_fac, prop, sigma2_2d, sigma2_3d);
    }
    else
    {
        /* Unconstrained atom: trivial */
        *sigma2_2d = 0;
        *sigma2_3d = kT_fac/prop->mass;
    }
}

static void approx_2dof(real s2, real x, real *shift, real *scale)
{
    /* A particle with 1 DOF constrained has 2 DOFs instead of 3.
     * This code is also used for particles with multiple constraints,
     * in which case we overestimate the displacement.
     * The 2DOF distribution is sqrt(pi/2)*erfc(r/(sqrt(2)*s))/(2*s).
     * We approximate this with scale*Gaussian(s,r+shift),
     * by matching the distribution value and derivative at x.
     * This is a tight overestimate for all r>=0 at any s and x.
     */
    real ex, er;

    ex = exp(-x*x/(2*s2));
    er = gmx_erfc(x/sqrt(2*s2));

    *shift = -x + sqrt(2*s2/M_PI)*ex/er;
    *scale = 0.5*M_PI*exp(ex*ex/(M_PI*er*er))*er;
}

static real ener_drift(const verletbuf_atomtype_t *att, int natt,
                       const gmx_ffparams_t *ffp,
                       real kT_fac,
                       real md1_ljd, real d2_ljd, real md3_ljd,
                       real md1_ljr, real d2_ljr, real md3_ljr,
                       real md1_el,  real d2_el,
                       real r_buffer,
                       real rlist, real boxvol)
{
    double drift_tot, pot1, pot2, pot3, pot;
    int    i, j;
    real   s2i_2d, s2i_3d, s2j_2d, s2j_3d, s2, s;
    int    ti, tj;
    real   md1, d2, md3;
    real   sc_fac, rsh, rsh2;
    double c_exp, c_erfc;

    drift_tot = 0;

    /* Loop over the different atom type pairs */
    for (i = 0; i < natt; i++)
    {
        get_atom_sigma2(kT_fac, &att[i].prop, &s2i_2d, &s2i_3d);
        ti = att[i].prop.type;

        for (j = i; j < natt; j++)
        {
            get_atom_sigma2(kT_fac, &att[j].prop, &s2j_2d, &s2j_3d);
            tj = att[j].prop.type;

            /* Add up the up to four independent variances */
            s2 = s2i_2d + s2i_3d + s2j_2d + s2j_3d;

            /* Note that attractive and repulsive potentials for individual
             * pairs will partially cancel.
             */
            /* -dV/dr at the cut-off for LJ + Coulomb */
            md1 =
                md1_ljd*ffp->iparams[ti*ffp->atnr+tj].lj.c6 +
                md1_ljr*ffp->iparams[ti*ffp->atnr+tj].lj.c12 +
                md1_el*att[i].prop.q*att[j].prop.q;

            /* d2V/dr2 at the cut-off for LJ + Coulomb */
            d2 =
                d2_ljd*ffp->iparams[ti*ffp->atnr+tj].lj.c6 +
                d2_ljr*ffp->iparams[ti*ffp->atnr+tj].lj.c12 +
                d2_el*att[i].prop.q*att[j].prop.q;

            /* -d3V/dr3 at the cut-off for LJ, we neglect Coulomb */
            md3 =
                md3_ljd*ffp->iparams[ti*ffp->atnr+tj].lj.c6 +
                md3_ljr*ffp->iparams[ti*ffp->atnr+tj].lj.c12;

            rsh    = r_buffer;
            sc_fac = 1.0;
            /* For constraints: adapt r and scaling for the Gaussian */
            if (att[i].prop.bConstr)
            {
                real sh, sc;

                approx_2dof(s2i_2d, r_buffer*s2i_2d/s2, &sh, &sc);
                rsh    += sh;
                sc_fac *= sc;
            }
            if (att[j].prop.bConstr)
            {
                real sh, sc;

                approx_2dof(s2j_2d, r_buffer*s2j_2d/s2, &sh, &sc);
                rsh    += sh;
                sc_fac *= sc;
            }

            /* Exact contribution of an atom pair with Gaussian displacement
             * with sigma s to the energy drift for a potential with
             * derivative -md and second derivative dd at the cut-off.
             * The only catch is that for potentials that change sign
             * near the cut-off there could be an unlucky compensation
             * of positive and negative energy drift.
             * Such potentials are extremely rare though.
             *
             * Note that pot has unit energy*length, as the linear
             * atom density still needs to be put in.
             */
            c_exp  = exp(-rsh*rsh/(2*s2))/sqrt(2*M_PI);
            c_erfc = 0.5*gmx_erfc(rsh/(sqrt(2*s2)));
            s      = sqrt(s2);
            rsh2   = rsh*rsh;

            pot1 = sc_fac*
                md1/2*((rsh2 + s2)*c_erfc - rsh*s*c_exp);
            pot2 = sc_fac*
                d2/6*(s*(rsh2 + 2*s2)*c_exp - rsh*(rsh2 + 3*s2)*c_erfc);
            pot3 =
                md3/24*((rsh2*rsh2 + 6*rsh2*s2 + 3*s2*s2)*c_erfc - rsh*s*(rsh2 + 5*s2)*c_exp);
            pot = pot1 + pot2 + pot3;

            if (gmx_debug_at)
            {
                fprintf(debug, "n %d %d d s %.3f %.3f %.3f %.3f con %d -d1 %8.1e d2 %8.1e -d3 %8.1e pot1 %8.1e pot2 %8.1e pot3 %8.1e pot %8.1e\n",
                        att[i].n, att[j].n,
                        sqrt(s2i_2d), sqrt(s2i_3d),
                        sqrt(s2j_2d), sqrt(s2j_3d),
                        att[i].prop.bConstr+att[j].prop.bConstr,
                        md1, d2, md3,
                        pot1, pot2, pot3, pot);
            }

            /* Multiply by the number of atom pairs */
            if (j == i)
            {
                pot *= (double)att[i].n*(att[i].n - 1)/2;
            }
            else
            {
                pot *= (double)att[i].n*att[j].n;
            }
            /* We need the line density to get the energy drift of the system.
             * The effective average r^2 is close to (rlist+sigma)^2.
             */
            pot *= 4*M_PI*sqr(rlist + s)/boxvol;

            /* Add the unsigned drift to avoid cancellation of errors */
            drift_tot += fabs(pot);
        }
    }

    return drift_tot;
}

static real surface_frac(int cluster_size, real particle_distance, real rlist)
{
    real d, area_rel;

    if (rlist < 0.5*particle_distance)
    {
        /* We have non overlapping spheres */
        return 1.0;
    }

    /* Half the inter-particle distance relative to rlist */
    d = 0.5*particle_distance/rlist;

    /* Determine the area of the surface at distance rlist to the closest
     * particle, relative to surface of a sphere of radius rlist.
     * The formulas below assume close to cubic cells for the pair search grid,
     * which the pair search code tries to achieve.
     * Note that in practice particle distances will not be delta distributed,
     * but have some spread, often involving shorter distances,
     * as e.g. O-H bonds in a water molecule. Thus the estimates below will
     * usually be slightly too high and thus conservative.
     */
    switch (cluster_size)
    {
        case 1:
            /* One particle: trivial */
            area_rel = 1.0;
            break;
        case 2:
            /* Two particles: two spheres at fractional distance 2*a */
            area_rel = 1.0 + d;
            break;
        case 4:
            /* We assume a perfect, symmetric tetrahedron geometry.
             * The surface around a tetrahedron is too complex for a full
             * analytical solution, so we use a Taylor expansion.
             */
            area_rel = (1.0 + 1/M_PI*(6*acos(1/sqrt(3))*d +
                                      sqrt(3)*d*d*(1.0 +
                                                   5.0/18.0*d*d +
                                                   7.0/45.0*d*d*d*d +
                                                   83.0/756.0*d*d*d*d*d*d)));
            break;
        default:
            gmx_incons("surface_frac called with unsupported cluster_size");
            area_rel = 1.0;
    }

    return area_rel/cluster_size;
}

/* Returns the negative of the third derivative of a potential r^-p
 * with a force-switch function, evaluated at the cut-off rc.
 */
static real md3_force_switch(real p, real rswitch, real rc)
{
    /* The switched force function is:
     * p*r^-(p+1) + a*(r - rswitch)^2 + b*(r - rswitch)^3
     */
    real a, b;
    real md3_pot, md3_sw;

    a = -((p + 4)*rc - (p + 1)*rswitch)/(pow(rc, p+2)*pow(rc-rswitch, 2));
    b =  ((p + 3)*rc - (p + 1)*rswitch)/(pow(rc, p+2)*pow(rc-rswitch, 3));

    md3_pot = (p + 2)*(p + 1)*p*pow(rc, p+3);
    md3_sw  = 2*a + 6*b*(rc - rswitch);

    return md3_pot + md3_sw;
}

void calc_verlet_buffer_size(const gmx_mtop_t *mtop, real boxvol,
                             const t_inputrec *ir,
                             real reference_temperature,
                             const verletbuf_list_setup_t *list_setup,
                             int *n_nonlin_vsite,
                             real *rlist)
{
    double                resolution;
    char                 *env;

    real                  particle_distance;
    real                  nb_clust_frac_pairs_not_in_list_at_cutoff;

    verletbuf_atomtype_t *att  = NULL;
    int                   natt = -1, i;
    double                reppow;
    real                  md1_ljd, d2_ljd, md3_ljd;
    real                  md1_ljr, d2_ljr, md3_ljr;
    real                  md1_el,  d2_el;
    real                  elfac;
    real                  kT_fac, mass_min;
    int                   ib0, ib1, ib;
    real                  rb, rl;
    real                  drift;

    if (reference_temperature < 0)
    {
        if (EI_MD(ir->eI) && ir->etc == etcNO)
        {
            /* This case should be handled outside calc_verlet_buffer_size */
            gmx_incons("calc_verlet_buffer_size called with an NVE ensemble and reference_temperature < 0");
        }

        /* We use the maximum temperature with multiple T-coupl groups.
         * We could use a per particle temperature, but since particles
         * interact, this might underestimate the buffer size.
         */
        reference_temperature = 0;
        for (i = 0; i < ir->opts.ngtc; i++)
        {
            if (ir->opts.tau_t[i] >= 0)
            {
                reference_temperature = max(reference_temperature,
                                            ir->opts.ref_t[i]);
            }
        }
    }

    /* Resolution of the buffer size */
    resolution = 0.001;

    env = getenv("GMX_VERLET_BUFFER_RES");
    if (env != NULL)
    {
        sscanf(env, "%lf", &resolution);
    }

    /* In an atom wise pair-list there would be no pairs in the list
     * beyond the pair-list cut-off.
     * However, we use a pair-list of groups vs groups of atoms.
     * For groups of 4 atoms, the parallelism of SSE instructions, only
     * 10% of the atoms pairs are not in the list just beyond the cut-off.
     * As this percentage increases slowly compared to the decrease of the
     * Gaussian displacement distribution over this range, we can simply
     * reduce the drift by this fraction.
     * For larger groups, e.g. of 8 atoms, this fraction will be lower,
     * so then buffer size will be on the conservative (large) side.
     *
     * Note that the formulas used here do not take into account
     * cancellation of errors which could occur by missing both
     * attractive and repulsive interactions.
     *
     * The only major assumption is homogeneous particle distribution.
     * For an inhomogeneous system, such as a liquid-vapor system,
     * the buffer will be underestimated. The actual energy drift
     * will be higher by the factor: local/homogeneous particle density.
     *
     * The results of this estimate have been checked againt simulations.
     * In most cases the real drift differs by less than a factor 2.
     */

    /* Worst case assumption: HCP packing of particles gives largest distance */
    particle_distance = pow(boxvol*sqrt(2)/mtop->natoms, 1.0/3.0);

    get_verlet_buffer_atomtypes(mtop, &att, &natt, n_nonlin_vsite);
    assert(att != NULL && natt >= 0);

    if (debug)
    {
        fprintf(debug, "particle distance assuming HCP packing: %f nm\n",
                particle_distance);
        fprintf(debug, "energy drift atom types: %d\n", natt);
    }

    reppow   = mtop->ffparams.reppow;
    md1_ljd  = 0;
    d2_ljd   = 0;
    md3_ljd  = 0;
    md1_ljr  = 0;
    d2_ljr   = 0;
    md3_ljr  = 0;
    if (ir->vdwtype == evdwCUT)
    {
        real sw_range, md3_pswf;

        switch (ir->vdw_modifier)
        {
            case eintmodNONE:
            case eintmodPOTSHIFT:
                /* -dV/dr of -r^-6 and r^-reppow */
                md1_ljd =     -6*pow(ir->rvdw, -7.0);
                md1_ljr = reppow*pow(ir->rvdw, -(reppow+1));
                /* The contribution of the higher derivatives is negligible */
                break;
            case eintmodFORCESWITCH:
                /* At the cut-off: V=V'=V''=0, so we use only V''' */
                md3_ljd  = -md3_force_switch(6.0,    ir->rvdw_switch, ir->rvdw);
                md3_ljr  =  md3_force_switch(reppow, ir->rvdw_switch, ir->rvdw);
                break;
            case eintmodPOTSWITCH:
                /* At the cut-off: V=V'=V''=0.
                 * V''' is given by the original potential times
                 * the third derivative of the switch function.
                 */
                sw_range  = ir->rvdw - ir->rvdw_switch;
                md3_pswf  = 60.0*pow(sw_range, -3.0);

                md3_ljd   = -pow(ir->rvdw, -6.0   )*md3_pswf;
                md3_ljr   =  pow(ir->rvdw, -reppow)*md3_pswf;
                break;
            default:
                gmx_incons("Unimplemented VdW modifier");
        }
    }
    else if (EVDW_PME(ir->vdwtype))
    {
        real b, r, br, br2, br4, br6;
        b        = calc_ewaldcoeff_lj(ir->rvdw, ir->ewald_rtol_lj);
        r        = ir->rvdw;
        br       = b*r;
        br2      = br*br;
        br4      = br2*br2;
        br6      = br4*br2;
        /* -dV/dr of g(br)*r^-6 [where g(x) = exp(-x^2)(1+x^2+x^4/2), see LJ-PME equations in manual] and r^-reppow */
        md1_ljd  = -exp(-br2)*(br6 + 3.0*br4 + 6.0*br2 + 6.0)*pow(r, -7.0);
        md1_ljr  = reppow*pow(r, -(reppow+1));
        /* The contribution of the higher derivatives is negligible */
    }
    else
    {
        gmx_fatal(FARGS, "Energy drift calculation is only implemented for plain cut-off Lennard-Jones interactions");
    }

    elfac = ONE_4PI_EPS0/ir->epsilon_r;

    /* Determine md=-dV/dr and dd=d^2V/dr^2 */
    md1_el = 0;
    d2_el  = 0;
    if (ir->coulombtype == eelCUT || EEL_RF(ir->coulombtype))
    {
        real eps_rf, k_rf;

        if (ir->coulombtype == eelCUT)
        {
            eps_rf = 1;
            k_rf   = 0;
        }
        else
        {
            eps_rf = ir->epsilon_rf/ir->epsilon_r;
            if (eps_rf != 0)
            {
                k_rf = pow(ir->rcoulomb, -3.0)*(eps_rf - ir->epsilon_r)/(2*eps_rf + ir->epsilon_r);
            }
            else
            {
                /* epsilon_rf = infinity */
                k_rf = 0.5*pow(ir->rcoulomb, -3.0);
            }
        }

        if (eps_rf > 0)
        {
            md1_el = elfac*(pow(ir->rcoulomb, -2.0) - 2*k_rf*ir->rcoulomb);
        }
        d2_el      = elfac*(2*pow(ir->rcoulomb, -3.0) + 2*k_rf);
    }
    else if (EEL_PME(ir->coulombtype) || ir->coulombtype == eelEWALD)
    {
        real b, rc, br;

        b      = calc_ewaldcoeff_q(ir->rcoulomb, ir->ewald_rtol);
        rc     = ir->rcoulomb;
        br     = b*rc;
        md1_el = elfac*(b*exp(-br*br)*M_2_SQRTPI/rc + gmx_erfc(br)/(rc*rc));
        d2_el  = elfac/(rc*rc)*(2*b*(1 + br*br)*exp(-br*br)*M_2_SQRTPI + 2*gmx_erfc(br)/rc);
    }
    else
    {
        gmx_fatal(FARGS, "Energy drift calculation is only implemented for Reaction-Field and Ewald electrostatics");
    }

    /* Determine the variance of the atomic displacement
     * over nstlist-1 steps: kT_fac
     * For inertial dynamics (not Brownian dynamics) the mass factor
     * is not included in kT_fac, it is added later.
     */
    if (ir->eI == eiBD)
    {
        /* Get the displacement distribution from the random component only.
         * With accurate integration the systematic (force) displacement
         * should be negligible (unless nstlist is extremely large, which
         * you wouldn't do anyhow).
         */
        kT_fac = 2*BOLTZ*reference_temperature*(ir->nstlist-1)*ir->delta_t;
        if (ir->bd_fric > 0)
        {
            /* This is directly sigma^2 of the displacement */
            kT_fac /= ir->bd_fric;

            /* Set the masses to 1 as kT_fac is the full sigma^2,
             * but we divide by m in ener_drift().
             */
            for (i = 0; i < natt; i++)
            {
                att[i].prop.mass = 1;
            }
        }
        else
        {
            real tau_t;

            /* Per group tau_t is not implemented yet, use the maximum */
            tau_t = ir->opts.tau_t[0];
            for (i = 1; i < ir->opts.ngtc; i++)
            {
                tau_t = max(tau_t, ir->opts.tau_t[i]);
            }

            kT_fac *= tau_t;
            /* This kT_fac needs to be divided by the mass to get sigma^2 */
        }
    }
    else
    {
        kT_fac = BOLTZ*reference_temperature*sqr((ir->nstlist-1)*ir->delta_t);
    }

    mass_min = att[0].prop.mass;
    for (i = 1; i < natt; i++)
    {
        mass_min = min(mass_min, att[i].prop.mass);
    }

    if (debug)
    {
        fprintf(debug, "md1_ljd %9.2e d2_ljd %9.2e md3_ljd %9.2e\n", md1_ljd, d2_ljd, md3_ljd);
        fprintf(debug, "md1_ljr %9.2e d2_ljr %9.2e md3_ljr %9.2e\n", md1_ljr, d2_ljr, md3_ljr);
        fprintf(debug, "md1_el  %9.2e d2_el  %9.2e\n", md1_el, d2_el);
        fprintf(debug, "sqrt(kT_fac) %f\n", sqrt(kT_fac));
        fprintf(debug, "mass_min %f\n", mass_min);
    }

    /* Search using bisection */
    ib0 = -1;
    /* The drift will be neglible at 5 times the max sigma */
    ib1 = (int)(5*2*sqrt(kT_fac/mass_min)/resolution) + 1;
    while (ib1 - ib0 > 1)
    {
        ib = (ib0 + ib1)/2;
        rb = ib*resolution;
        rl = max(ir->rvdw, ir->rcoulomb) + rb;

        /* Calculate the average energy drift at the last step
         * of the nstlist steps at which the pair-list is used.
         */
        drift = ener_drift(att, natt, &mtop->ffparams,
                           kT_fac,
                           md1_ljd, d2_ljd, md3_ljd,
                           md1_ljr, d2_ljr, md3_ljr,
                           md1_el,  d2_el,
                           rb,
                           rl, boxvol);

        /* Correct for the fact that we are using a Ni x Nj particle pair list
         * and not a 1 x 1 particle pair list. This reduces the drift.
         */
        /* We don't have a formula for 8 (yet), use 4 which is conservative */
        nb_clust_frac_pairs_not_in_list_at_cutoff =
            surface_frac(min(list_setup->cluster_size_i, 4),
                         particle_distance, rl)*
            surface_frac(min(list_setup->cluster_size_j, 4),
                         particle_distance, rl);
        drift *= nb_clust_frac_pairs_not_in_list_at_cutoff;

        /* Convert the drift to drift per unit time per atom */
        drift /= ir->nstlist*ir->delta_t*mtop->natoms;

        if (debug)
        {
            fprintf(debug, "ib %3d %3d %3d rb %.3f %dx%d fac %.3f drift %f\n",
                    ib0, ib, ib1, rb,
                    list_setup->cluster_size_i, list_setup->cluster_size_j,
                    nb_clust_frac_pairs_not_in_list_at_cutoff,
                    drift);
        }

        if (fabs(drift) > ir->verletbuf_tol)
        {
            ib0 = ib;
        }
        else
        {
            ib1 = ib;
        }
    }

    sfree(att);

    *rlist = max(ir->rvdw, ir->rcoulomb) + ib1*resolution;
}<|MERGE_RESOLUTION|>--- conflicted
+++ resolved
@@ -208,13 +208,8 @@
             for (i = 0; i < il->nr; i += 1+NRAL(ft))
             {
                 const t_iparams *ip;
-<<<<<<< HEAD
-                real             cam[5] = {0}, inv_mass, m_aj;
-                int              a1, j, aj, coeff;
-=======
-                real             cam[5], inv_mass, coeff, m_aj;
+                real             cam[5] = {0}, inv_mass, coeff, m_aj;
                 int              a1, j, aj;
->>>>>>> e16a45d7
 
                 ip = &ffparams->iparams[il->iatoms[i]];
 
