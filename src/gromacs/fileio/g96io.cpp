--- conflicted
+++ resolved
@@ -350,13 +350,8 @@
     return natoms;
 }
 
-<<<<<<< HEAD
-void write_g96_conf(FILE *out, const t_trxframe *fr,
-                    const int nindex, const int *index)
-=======
 void write_g96_conf(FILE *out, const char *title, const t_trxframe *fr,
                     int nindex, const int *index)
->>>>>>> 4e5f675c
 {
     t_atoms *atoms;
     int      nout, i, a;
