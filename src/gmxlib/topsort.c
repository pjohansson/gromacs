/* -*- mode: c; tab-width: 4; indent-tabs-mode: nil; c-basic-offset: 4; c-file-style: "stroustrup"; -*-  */

/*
 * 
 *                This source code is part of
 * 
 *                 G   R   O   M   A   C   S
 * 
 *          GROningen MAchine for Chemical Simulations
 * 
 * Written by David van der Spoel, Erik Lindahl, Berk Hess, and others.
 * Copyright (c) 1991-2000, University of Groningen, The Netherlands.
 * Copyright (c) 2001-2008, The GROMACS development team,
 * check out http://www.gromacs.org for more information.
 
 * This program is free software; you can redistribute it and/or
 * modify it under the terms of the GNU General Public License
 * as published by the Free Software Foundation; either version 2
 * of the License, or (at your option) any later version.
 * 
 * If you want to redistribute modifications, please consider that
 * scientific software is very special. Version control is crucial -
 * bugs must be traceable. We will be happy to consider code for
 * inclusion in the official distribution, but derived work must not
 * be called official GROMACS. Details are found in the README & COPYING
 * files - if they are missing, get the official version at www.gromacs.org.
 * 
 * To help us fund GROMACS development, we humbly ask that you cite
 * the papers on the package - you can find them in the top README file.
 * 
 * For more info, check our website at http://www.gromacs.org
 * 
 * And Hey:
 * Gallium Rubidium Oxygen Manganese Argon Carbon Silicon
 */

#ifdef HAVE_CONFIG_H
#include <config.h>
#endif

#include "typedefs.h"
#include "topsort.h"
#include "smalloc.h"

static bool ip_pert(int ftype,const t_iparams *ip)
{
    bool bPert;
    int  i;

    if (NRFPB(ftype) == 0)
    {
        return FALSE;
    }

    switch (ftype)
    {
    case F_BONDS:
    case F_G96BONDS:
    case F_HARMONIC:
    case F_ANGLES:
    case F_G96ANGLES:
    case F_IDIHS:
        bPert = (ip->harmonic.rA  != ip->harmonic.rB ||
                 ip->harmonic.krA != ip->harmonic.krB);
        break;
    case F_RESTRBONDS:
        bPert = (ip->restraint.lowA  != ip->restraint.lowB ||
                 ip->restraint.up1A  != ip->restraint.up1B ||
                 ip->restraint.up2A  != ip->restraint.up2B ||
                 ip->restraint.kA    != ip->restraint.kB);
        break;
    case F_PDIHS:
    case F_ANGRES:
    case F_ANGRESZ:
        bPert = (ip->pdihs.phiA != ip->pdihs.phiB ||
                 ip->pdihs.cpA  != ip->pdihs.cpB);
        break;
    case F_RBDIHS:
        bPert = FALSE;
        for(i=0; i<NR_RBDIHS; i++)
        {
            if (ip->rbdihs.rbcA[i] != ip->rbdihs.rbcB[i])
            {
                bPert = TRUE;
            }
        }
        break;
    case F_TABBONDS:
    case F_TABBONDSNC:
    case F_TABANGLES:
    case F_TABDIHS:
        bPert = (ip->tab.kA != ip->tab.kB);
        break;
    case F_POSRES:
        bPert = FALSE;
        for(i=0; i<DIM; i++)
        {
            if (ip->posres.pos0A[i] != ip->posres.pos0B[i] ||
                ip->posres.fcA[i]   != ip->posres.fcB[i])
            {
                bPert = TRUE;
            }
        }
        break;
    case F_SDISRES:
        bPert = ((ip->sdisres.lowA != ip->sdisres.lowA) ||
                 (ip->sdisres.up1A != ip->sdisres.up1B) ||
                 (ip->sdisres.up2B != ip->sdisres.up2A) ||
                 (ip->sdisres.kfacA != ip->sdisres.kfacB));
        break;
    case F_DIHRES:
        bPert = ((ip->dihres.phiA != ip->dihres.phiB) ||
                 (ip->dihres.dphiA != ip->dihres.dphiB) ||
                 (ip->dihres.kfacA != ip->dihres.kfacB));
        break;
    case F_LJ14:
        bPert = (ip->lj14.c6A  != ip->lj14.c6B ||
                 ip->lj14.c12A != ip->lj14.c12B);
        break;
    case F_LJC14_Q:
        bPert = (ip->ljc14.qiA  != ip->ljc14.qiB ||
                 ip->ljc14.qjA != ip->ljc14.qjB || 
                 ip->ljc14.c12A != ip->ljc14.c12B || 
                 ip->ljc14.c12A != ip->ljc14.c12B);
    case F_LJC_PAIRS_NB:
        bPert = (ip->ljcnb.qiA  != ip->ljcnb.qiB ||
                 ip->ljcnb.qjA != ip->ljcnb.qjB || 
                 ip->ljcnb.c12A != ip->ljcnb.c12B || 
                 ip->ljcnb.c12A != ip->ljcnb.c12B);
        break;
    default:
        bPert = FALSE;
        gmx_fatal(FARGS,"Function type %s not implemented in ip_pert",
                  interaction_function[ftype].longname);
    }

    return bPert;
}

static bool ip_q_pert(int ftype,const t_iatom *ia,
                      const t_iparams *ip,const real *qA,const real *qB)
{
    /* 1-4 interactions do not have the charges stored in the iparams list,
     * so we need a separate check for those.
     */
    return (ip_pert(ftype,ip+ia[0]) || 
            (ftype == F_LJ14 && (qA[ia[1]] != qB[ia[1]] ||
                                 qA[ia[2]] != qB[ia[2]])));
}

bool gmx_mtop_bondeds_free_energy(const gmx_mtop_t *mtop)
{
    const gmx_ffparams_t *ffparams;
    int  i,ftype;
    int  mb;
    t_atom  *atom;
    t_ilist *il;
    t_iatom *ia;
    bool bPert;

    ffparams = &mtop->ffparams;
    
    /* Loop over all the function types and compare the A/B parameters */
    bPert = FALSE;
    for(i=0; i<ffparams->ntypes; i++)
    {
        ftype = ffparams->functype[i];
        if (interaction_function[ftype].flags & IF_BOND)
        {
            if (ip_pert(ftype,&ffparams->iparams[i]))
            {
                bPert = TRUE;
            }
        }
    }

    /* Check perturbed charges for 1-4 interactions */
    for(mb=0; mb<mtop->nmolblock; mb++)
    {
        atom = mtop->moltype[mtop->molblock[mb].type].atoms.atom;
        il   = &mtop->moltype[mtop->molblock[mb].type].ilist[F_LJ14];
        ia   = il->iatoms;
        for(i=0; i<il->nr; i+=3)
        {
            if (atom[ia[i+1]].q != atom[ia[i+1]].qB ||
                atom[ia[i+2]].q != atom[ia[i+2]].qB)
            {
                bPert = TRUE;
            }
        }
    }

    return (bPert ? ilsortFE_UNSORTED : ilsortNO_FE);
}

<<<<<<< HEAD
void gmx_sort_one_type_fe(int ftype, t_idef *idef, bool *chargepert) 
=======
void gmx_sort_ilist_fe(t_idef *idef,const real *qA,const real *qB)
>>>>>>> 9bc2b681
{
    int nral,i,ic,ib,a;
    t_ilist *ilist;
    t_iatom *iatoms;
    t_iparams *iparams;
    bool bPert;
    t_iatom *iabuf = NULL;
    int  iabuf_nalloc = 0;
   
    iparams = idef->iparams;

    if (interaction_function[ftype].flags & IF_BOND)
    {
        ilist = &idef->il[ftype];
        iatoms = ilist->iatoms;
        nral  = NRAL(ftype);
        ic = 0;
        ib = 0;
        i  = 0;
        while (i < ilist->nr)
            {
<<<<<<< HEAD
                /* The first element of ia gives the type */
                bPert = ip_pert(ftype,&iparams[iatoms[i]]);
                if (chargepert != NULL) {
                    bPert = (bPert || chargepert[i]);
                }
                if (bPert) {
=======
                /* Check if this interaction is perturbed */
                if (ip_q_pert(ftype,iatoms+i,iparams,qA,qB))
                {
>>>>>>> 9bc2b681
                    /* Copy to the perturbed buffer */
                    if (ib + 1 + nral > iabuf_nalloc)
                    {
                        iabuf_nalloc = over_alloc_large(ib+1+nral);
                        srenew(iabuf,iabuf_nalloc);
                    }
                    for(a=0; a<1+nral; a++)
                    {
                        iabuf[ib++] = iatoms[i++];
                    }
                }
                else
                {
                    /* Copy in place */
                    for(a=0; a<1+nral; a++)
                    {
                        iatoms[ic++] = iatoms[i++];
                    }
                }
            }
        /* Now we now the number of non-perturbed interactions */
        ilist->nr_nonperturbed = ic;
        
        /* Copy the buffer with perturbed interactions to the ilist */
        for(a=0; a<ib; a++)
        {
            iatoms[ic++] = iabuf[a];
        }
        
        if (debug)
        {
            fprintf(debug,"%s non-pert %d pert %d\n",
                    interaction_function[ftype].longname,
                    ilist->nr_nonperturbed,
                    ilist->nr-ilist->nr_nonperturbed);
        }
    }
    sfree(iabuf);
}

void gmx_sort_ilist_fe(t_idef *idef)
{
    int  ftype;
    for(ftype=0; ftype<F_NRE; ftype++)
    {
        gmx_sort_one_type_fe(ftype,idef,NULL); 
    }
    idef->ilsort = ilsortFE_SORTED;
}

void find_perturbed_lj14(t_idef *idef, t_mdatoms *md)
{
    int i,ftype,itype,nr_nonperturbed,nbonds,ai,aj;
    t_iatom *iatoms;
    bool *chargepert;

    /* if no charges perturbation, then no chargeB array*/
    if (md->nChargePerturbed == 0) 
    {
        return;
    }

    ftype = F_LJ14;
    nbonds = idef->il[ftype].nr;
    iatoms = idef->il[ftype].iatoms;
    snew(chargepert,nbonds);

    for (i=0;(i<nbonds);) 
    {
        
        itype = iatoms[i];
        ai    = iatoms[i+1];
        aj    = iatoms[i+2];
        if ((md->chargeA[ai] != md->chargeB[ai]) 
            || (md->chargeA[aj] != md->chargeB[aj]))
        {
            chargepert[i] = TRUE;
        }
        i+=3;
    }
    /* now that we've generated the extra information about changing charges, we can resort the array.
       In theory, this only need to be done once -- but I'm not sure where to put it. */

    gmx_sort_one_type_fe(ftype,idef,chargepert);
    sfree(chargepert);
    return;
}<|MERGE_RESOLUTION|>--- conflicted
+++ resolved
@@ -63,11 +63,11 @@
         bPert = (ip->harmonic.rA  != ip->harmonic.rB ||
                  ip->harmonic.krA != ip->harmonic.krB);
         break;
-    case F_RESTRBONDS:
-        bPert = (ip->restraint.lowA  != ip->restraint.lowB ||
-                 ip->restraint.up1A  != ip->restraint.up1B ||
-                 ip->restraint.up2A  != ip->restraint.up2B ||
-                 ip->restraint.kA    != ip->restraint.kB);
+    case F_DISRESTRBONDS:
+        bPert = (ip->disrestraint.lowA  != ip->disrestraint.lowB ||
+                 ip->disrestraint.up1A  != ip->disrestraint.up1B ||
+                 ip->disrestraint.up2A  != ip->disrestraint.up2B ||
+                 ip->disrestraint.kA    != ip->disrestraint.kB);
         break;
     case F_PDIHS:
     case F_ANGRES:
@@ -102,11 +102,13 @@
             }
         }
         break;
+#if 0
     case F_SDISRES:
         bPert = ((ip->sdisres.lowA != ip->sdisres.lowA) ||
                  (ip->sdisres.up1A != ip->sdisres.up1B) ||
                  (ip->sdisres.up2B != ip->sdisres.up2A) ||
                  (ip->sdisres.kfacA != ip->sdisres.kfacB));
+#endif
         break;
     case F_DIHRES:
         bPert = ((ip->dihres.phiA != ip->dihres.phiB) ||
@@ -116,17 +118,6 @@
     case F_LJ14:
         bPert = (ip->lj14.c6A  != ip->lj14.c6B ||
                  ip->lj14.c12A != ip->lj14.c12B);
-        break;
-    case F_LJC14_Q:
-        bPert = (ip->ljc14.qiA  != ip->ljc14.qiB ||
-                 ip->ljc14.qjA != ip->ljc14.qjB || 
-                 ip->ljc14.c12A != ip->ljc14.c12B || 
-                 ip->ljc14.c12A != ip->ljc14.c12B);
-    case F_LJC_PAIRS_NB:
-        bPert = (ip->ljcnb.qiA  != ip->ljcnb.qiB ||
-                 ip->ljcnb.qjA != ip->ljcnb.qjB || 
-                 ip->ljcnb.c12A != ip->ljcnb.c12B || 
-                 ip->ljcnb.c12A != ip->ljcnb.c12B);
         break;
     default:
         bPert = FALSE;
@@ -193,13 +184,9 @@
     return (bPert ? ilsortFE_UNSORTED : ilsortNO_FE);
 }
 
-<<<<<<< HEAD
-void gmx_sort_one_type_fe(int ftype, t_idef *idef, bool *chargepert) 
-=======
 void gmx_sort_ilist_fe(t_idef *idef,const real *qA,const real *qB)
->>>>>>> 9bc2b681
-{
-    int nral,i,ic,ib,a;
+{
+    int ftype,nral,i,ic,ib,a;
     t_ilist *ilist;
     t_iatom *iatoms;
     t_iparams *iparams;
@@ -209,28 +196,20 @@
    
     iparams = idef->iparams;
 
-    if (interaction_function[ftype].flags & IF_BOND)
-    {
-        ilist = &idef->il[ftype];
-        iatoms = ilist->iatoms;
-        nral  = NRAL(ftype);
-        ic = 0;
-        ib = 0;
-        i  = 0;
-        while (i < ilist->nr)
-            {
-<<<<<<< HEAD
-                /* The first element of ia gives the type */
-                bPert = ip_pert(ftype,&iparams[iatoms[i]]);
-                if (chargepert != NULL) {
-                    bPert = (bPert || chargepert[i]);
-                }
-                if (bPert) {
-=======
+    for (ftype=0;ftype<F_NRE;ftype++) {
+        if (interaction_function[ftype].flags & IF_BOND)
+        {
+            ilist = &idef->il[ftype];
+            iatoms = ilist->iatoms;
+            nral  = NRAL(ftype);
+            ic = 0;
+            ib = 0;
+            i  = 0;
+            while (i < ilist->nr)
+            {
                 /* Check if this interaction is perturbed */
                 if (ip_q_pert(ftype,iatoms+i,iparams,qA,qB))
                 {
->>>>>>> 9bc2b681
                     /* Copy to the perturbed buffer */
                     if (ib + 1 + nral > iabuf_nalloc)
                     {
@@ -251,26 +230,29 @@
                     }
                 }
             }
-        /* Now we now the number of non-perturbed interactions */
-        ilist->nr_nonperturbed = ic;
+            /* Now we now the number of non-perturbed interactions */
+            ilist->nr_nonperturbed = ic;
         
-        /* Copy the buffer with perturbed interactions to the ilist */
-        for(a=0; a<ib; a++)
-        {
-            iatoms[ic++] = iabuf[a];
-        }
-        
-        if (debug)
-        {
-            fprintf(debug,"%s non-pert %d pert %d\n",
-                    interaction_function[ftype].longname,
-                    ilist->nr_nonperturbed,
-                    ilist->nr-ilist->nr_nonperturbed);
+            /* Copy the buffer with perturbed interactions to the ilist */
+            for(a=0; a<ib; a++)
+            {
+                iatoms[ic++] = iabuf[a];
+            }
+            
+            if (debug)
+            {
+                fprintf(debug,"%s non-pert %d pert %d\n",
+                        interaction_function[ftype].longname,
+                        ilist->nr_nonperturbed,
+                        ilist->nr-ilist->nr_nonperturbed);
+            }
         }
     }
     sfree(iabuf);
-}
-
+    idef->ilsort = ilsortFE_SORTED;
+}
+
+#if 0
 void gmx_sort_ilist_fe(t_idef *idef)
 {
     int  ftype;
@@ -317,4 +299,5 @@
     gmx_sort_one_type_fe(ftype,idef,chargepert);
     sfree(chargepert);
     return;
-}+}
+#endif