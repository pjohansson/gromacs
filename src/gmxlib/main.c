--- conflicted
+++ resolved
@@ -401,17 +401,11 @@
     cr->nnodes       = 1;
 #endif /* GMX_MPI */
 
-<<<<<<< HEAD
-  if (!PAR(cr) && (cr->sim_nodeid != 0))
-    gmx_comm("(!PAR(cr) && (cr->sim_nodeid != 0))");
-  
-  if (gmx_parallel_env) {
-=======
     if (!PAR(cr) && (cr->sim_nodeid != 0))
         gmx_comm("(!PAR(cr) && (cr->sim_nodeid != 0))");
 
-    if (PAR(cr)) {
->>>>>>> 8b07b4a4
+    if (PAR(cr)) 
+    {
 #ifdef GMX_MPI
         cr->mpi_comm_mysim = MPI_COMM_WORLD;
         cr->mpi_comm_mygroup = cr->mpi_comm_mysim;
