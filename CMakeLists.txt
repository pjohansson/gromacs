cmake_minimum_required(VERSION 2.8)
# Keep CMake suitably quiet on Cygwin
set(CMAKE_LEGACY_CYGWIN_WIN32 0) # Remove when CMake >= 2.8.4 is required

# CMake modules/macros are in a subdirectory to keep this file cleaner
# This needs to be set before project() in order to pick up toolchain files
list(APPEND CMAKE_MODULE_PATH ${CMAKE_CURRENT_SOURCE_DIR}/cmake ${CMAKE_CURRENT_SOURCE_DIR}/cmake/Platform)

project(Gromacs)
include(Dart)
mark_as_advanced(DART_ROOT)

set(CMAKE_LIBRARY_OUTPUT_DIRECTORY ${CMAKE_BINARY_DIR}/lib)
set(CMAKE_ARCHIVE_OUTPUT_DIRECTORY ${CMAKE_BINARY_DIR}/lib)
set(CMAKE_RUNTIME_OUTPUT_DIRECTORY ${CMAKE_BINARY_DIR}/bin)

# PROJECT_VERSION should have the following structure: 
# VERSION-dev[-SUFFIX] where the VERSION should have the for: vMajor.vMinor.vPatch
#
# The "-dev" suffix is important to keep because it makes possible to distinguish 
# between a build from official release and a build from git release branch on a 
# machine with no git. 
#
# NOTE: when releasing the "-dev" suffix needs to be stripped off!
<<<<<<< HEAD
set(PROJECT_VERSION "5.0-dev")
=======
set(PROJECT_VERSION "4.6.3-dev")
>>>>>>> c6ea5b23
# The version number of the regressiontest tarball against which this
# git branch can be tested. Normally, this will be the version of the
# last patch release. Comment the next line out for branches leading
# to a major/minor release.
set(REGRESSIONTEST_VERSION "4.6.2")
set(CUSTOM_VERSION_STRING ""
    CACHE STRING "Custom version string (if empty, use hard-coded default)")
mark_as_advanced(CUSTOM_VERSION_STRING)
if (CUSTOM_VERSION_STRING)
    set(PROJECT_VERSION ${CUSTOM_VERSION_STRING})
endif (CUSTOM_VERSION_STRING)
set(SOVERSION 8)
# It is a bit irritating, but this has to be set separately for now!
SET(CPACK_PACKAGE_VERSION_MAJOR "5")
SET(CPACK_PACKAGE_VERSION_MINOR "0")
#SET(CPACK_PACKAGE_VERSION_PATCH "0")

# The numerical gromacs version. It is 40600 for 4.6.0.
# The #define GMX_VERSION in gmx_header_config_h is set to this value.
math(EXPR NUM_VERSION 
    "${CPACK_PACKAGE_VERSION_MAJOR}*10000 + ${CPACK_PACKAGE_VERSION_MINOR}*100")
if(CPACK_PACKAGE_VERSION_PATCH)
    math(EXPR NUM_VERSION 
         "${NUM_VERSION} + ${CPACK_PACKAGE_VERSION_PATCH}")
endif()

# The API version tracks the numerical Gromacs version (for now).
# It is potentially different from the Gromacs version in the future, if
# the programs/libraries diverge from the presumably more stable API.
# The #define GMX_API_VERSION in version.h is set to this value to
# provide backward compatibility of software written against the Gromacs API.
set(API_VERSION ${NUM_VERSION})

if(CMAKE_INSTALL_PREFIX_INITIALIZED_TO_DEFAULT AND UNIX)
    set(CMAKE_INSTALL_PREFIX "/usr/local/gromacs" CACHE STRING "Installation prefix (installation will need write permissions here)" FORCE)
endif()

set(GMX_INSTALL_PREFIX "" CACHE STRING "Prefix gets appended to CMAKE_INSTALL_PREFIX. For cpack it sets the root folder of the archive.")
mark_as_advanced(GMX_INSTALL_PREFIX)

include(gmxBuildTypeReference)

if(NOT CMAKE_BUILD_TYPE)
    set(CMAKE_BUILD_TYPE "Release" CACHE STRING "Choose the type of build, options are: Debug Release RelWithDebInfo MinSizeRel Reference." FORCE)
endif(NOT CMAKE_BUILD_TYPE)

enable_language(C)
enable_language(CXX)

set(CPACK_PACKAGE_VERSION ${PROJECT_VERSION})
set(CPACK_PACKAGE_VENDOR "gromacs.org")
set(CPACK_PACKAGE_DESCRIPTION_SUMMARY "Gromacs - a toolkit for high-performance molecular simulation")
set(CPACK_RESOURCE_FILE_WELCOME "${CMAKE_SOURCE_DIR}/admin/InstallWelcome.txt")
# Its GPL/LGPL, so they do not have to agree to a license for mere usage, but some installers require this...
set(CPACK_RESOURCE_FILE_LICENSE "${CMAKE_SOURCE_DIR}/COPYING")
set(CPACK_RESOURCE_FILE_README "${CMAKE_SOURCE_DIR}/admin/InstallInfo.txt")
set(CPACK_SOURCE_IGNORE_FILES "\\\\.isreposource$;\\\\.git/;\\\\.gitignore$")
set(CPACK_PROJECT_CONFIG_FILE "${CMAKE_SOURCE_DIR}/CPackInit.cmake")
SET(CPACK_SOURCE_INSTALLED_DIRECTORIES "${CMAKE_SOURCE_DIR};/;${CMAKE_BINARY_DIR}/man;man")
set(CPACK_PACKAGE_CONTACT "gmx-users@gromacs.org")

#must come after all cpack settings!
include(CPack)

set(SOURCE_IS_GIT_REPOSITORY OFF)
if(EXISTS "${CMAKE_SOURCE_DIR}/.git")
    set(SOURCE_IS_GIT_REPOSITORY ON)
endif()

########################################################################
# Check and warn if cache generated on a different host is being reused
########################################################################
if(CMAKE_HOST_UNIX)
    execute_process(COMMAND hostname
                    OUTPUT_VARIABLE TMP_HOSTNAME
                    OUTPUT_STRIP_TRAILING_WHITESPACE)
    if(GMX_BUILD_HOSTNAME AND NOT "${GMX_BUILD_HOSTNAME}" STREQUAL "${TMP_HOSTNAME}")
        message(WARNING "
            The CMake cache, probably generated on a different host (${GMX_BUILD_HOSTNAME}),
            is being reused! This could lead to inconsitencies; therefore, it is
            recommended to regenerate the cache!")
    endif()
    set(GMX_BUILD_HOSTNAME "${TMP_HOSTNAME}" CACHE INTERNAL
            "Hostname of the machine where the cache was generated.")
endif()

########################################################################
option(GMX_COOL_QUOTES "Enable Gromacs cool quotes" ON)
mark_as_advanced(GMX_COOL_QUOTES)

set(CMAKE_PREFIX_PATH "" CACHE STRING "Extra locations to search for external libraries and tools (give directory without lib, bin, or include)")
# User input options                                                   #
########################################################################
option(GMX_DOUBLE "Use double precision (much slower, use only if you really need it)" OFF)
option(GMX_MPI    "Build a parallel (message-passing) version of GROMACS" OFF)
option(GMX_THREAD_MPI  "Build a thread-MPI-based multithreaded version of GROMACS (not compatible with MPI)" ON)
option(GMX_SOFTWARE_INVSQRT "Use GROMACS software 1/sqrt" ON)
mark_as_advanced(GMX_SOFTWARE_INVSQRT)
option(GMX_FAHCORE "Build a library with mdrun functionality" OFF)
mark_as_advanced(GMX_FAHCORE)

# decide on GPU settings based on user-settings and GPU/CUDA detection
include(gmxManageGPU)

# TODO: move OpenMM to contrib
option(GMX_OPENMM "Accelerated execution on GPUs through the OpenMM library (rerun cmake after changing to see relevant options)" OFF)
mark_as_advanced(GMX_OPENMM)

include(gmxDetectAcceleration)
if(NOT DEFINED GMX_CPU_ACCELERATION)
    if(CMAKE_CROSSCOMPILING)
        if("${CMAKE_SYSTEM_NAME}" MATCHES "BlueGeneQ")
            set(GMX_SUGGESTED_CPU_ACCELERATION "IBM_QPX")
        else()
            set(GMX_SUGGESTED_CPU_ACCELERATION "None")
        endif()
    else(CMAKE_CROSSCOMPILING)
        gmx_detect_acceleration(GMX_SUGGESTED_CPU_ACCELERATION)
    endif(CMAKE_CROSSCOMPILING)
endif(NOT DEFINED GMX_CPU_ACCELERATION)

set(GMX_CPU_ACCELERATION "@GMX_SUGGESTED_CPU_ACCELERATION@"
    CACHE STRING "Accelerated CPU kernels. Pick one of: None, SSE2, SSE4.1, AVX_128_FMA, AVX_256, IBM_QPX, Sparc64_HPC_ACE")

set(GMX_FFT_LIBRARY "fftw3" 
    CACHE STRING "FFT library choices: fftw3,mkl,fftpack[built-in]")
option(GMX_BUILD_OWN_FFTW "Download and build FFTW 3 during the GROMACS build process, rather than fall back on the really slow fftpack." OFF)
mark_as_advanced(GMX_BUILD_OWN_FFTW)
option(GMX_DISABLE_FFTW_MEASURE 
       "Do not optimize FFTW setups (not needed with SSE)" OFF)
mark_as_advanced(GMX_DISABLE_FFTW_MEASURE)
set(GMX_QMMM_PROGRAM "none" 
    CACHE STRING "QM package choices: none,gaussian,mopac,gamess,orca")
option(GMX_BROKEN_CALLOC "Work around broken calloc()" OFF)
mark_as_advanced(GMX_BROKEN_CALLOC)
option(GMX_MPI_IN_PLACE "Enable MPI_IN_PLACE for MPIs that have it defined" ON)
mark_as_advanced(GMX_MPI_IN_PLACE)
option(GMX_LOAD_PLUGINS "Compile with plugin support, needed to read VMD supported file formats" ON)
mark_as_advanced(GMX_LOAD_PLUGINS)

option(GMX_GPU  "Enable GPU acceleration" ON)
option(GMX_OPENMP "Enable OpenMP-based multithreading" ON)

option(GMX_GIT_VERSION_INFO "Generate git version information" ${SOURCE_IS_GIT_REPOSITORY})
mark_as_advanced(GMX_GIT_VERSION_INFO)

option(GMX_DEFAULT_SUFFIX "Use default suffixes for GROMACS binaries and libs (_d for double, _mpi for MPI; rerun cmake after changing to see relevant options)" ON)
if(UNIX)
    option(GMX_SYMLINK_OLD_BINARY_NAMES "Create symbolic links for pre-5.0 binary names" ON)
endif()

if(UNIX)
    option(GMX_PREFER_STATIC_LIBS "When finding libraries prefer static archives (not available on non-*nix platforms and it will only work if static versions of external dependencies are available and found)!" OFF)
    mark_as_advanced(GMX_PREFER_STATIC_LIBS)
endif()

option(GMX_CYCLE_SUBCOUNTERS "Enable cycle subcounters to get a more detailed cycle timings" OFF)
mark_as_advanced(GMX_CYCLE_SUBCOUNTERS)

option(GMX_SKIP_DEFAULT_CFLAGS "Don't automatically add suggested/required Compiler flags." OFF)
mark_as_advanced(GMX_SKIP_DEFAULT_CFLAGS)

######################################################################
# Compiler tests
# These need to be done early (before further tests).
#####################################################################

# The cmake/Check{C,CXX}CompilerFlag.cmake files in the GROMACS distribution
# are used with permission from CMake v2.8.9 so that GROMACS can detect
# invalid options with the Intel Compilers.
# These files should be removed from the source tree when a CMake version that
# includes the features in question becomes required for building GROMACS.
include(CheckCCompilerFlag)
include(CheckCXXCompilerFlag)

# Get compiler version information, needs to be done early as check that depend
# on compiler verison follow below.
include(gmxGetCompilerInfo)
get_compiler_version()

# First exclude compilers known to not work with OpenMP although claim to support it:
# gcc 4.2.1 and gcc-llvm 4.2.1 (also claims to be 4.2.1) on Mac OS X
# This fixes redmine 900 and needs to run before OpenMP flags are set below.
if (CMAKE_SYSTEM_NAME STREQUAL "Darwin" AND
    (CMAKE_COMPILER_IS_GNUCC AND C_COMPILER_VERSION AND C_COMPILER_VERSION VERSION_LESS 4.3))
    message(STATUS "OpenMP multithreading not supported with gcc/llvm-gcc 4.2 on Mac OS X, disabled")
    set(GMX_OPENMP OFF CACHE BOOL
        "OpenMP multithreading not not supported with gcc/llvm-gcc 4.2 on Mac OS X, disabled!" FORCE)
endif()

# OpenMP check must come before other CFLAGS!
if(GMX_OPENMP)
    find_package(OpenMP)
    if(OPENMP_FOUND)
        # CMake on Windows doesn't support linker flags passed to target_link_libraries
        # (i.e. it treats /openmp as \openmp library file). Also, no OpenMP linker flags are needed.
        if(NOT (WIN32 AND NOT CYGWIN))
            if(CMAKE_COMPILER_IS_GNUCC AND GMX_PREFER_STATIC_OPENMP AND NOT APPLE)
                set(OpenMP_LINKER_FLAGS "-Wl,-static -lgomp -lrt -Wl,-Bdynamic -lpthread")
                set(OpenMP_SHARED_LINKER_FLAGS "")
            else()
                # Only set a linker flag if the user didn't set them manually
                if(NOT DEFINED OpenMP_LINKER_FLAGS)
                    set(OpenMP_LINKER_FLAGS "${OpenMP_C_FLAGS}")
                endif()
                if(NOT DEFINED OpenMP_SHARED_LINKER_FLAGS)
                    set(OpenMP_SHARED_LINKER_FLAGS "${OpenMP_C_FLAGS}")
                endif()
            endif()
        endif()
    else(OPENMP_FOUND)
        message(WARNING
                "The compiler you are using does not support OpenMP parallelism. This might hurt your performance a lot, in particular with GPUs. Try using a more recent version, or a different compiler. For now, we are proceeding by turning off OpenMP.")
        set(GMX_OPENMP OFF CACHE STRING "Whether GROMACS will use OpenMP parallelism." FORCE)
    endif(OPENMP_FOUND)
endif()


include(gmxCFlags)
gmx_c_flags()

# This variable should be used for additional compiler flags which are not
# generated in gmxCFlags nor are acceleration or MPI related.
set(EXTRA_C_FLAGS "")

# gcc 4.4.x is buggy and crashes when compiling some files with O3 and OpenMP on.
# Detect here whether applying a workaround is needed and will apply it later
# on the affected files.
include(gmxGCC44O3BugWorkaround)
gmx_check_gcc44_bug_workaround_needed(GMX_USE_GCC44_BUG_WORKAROUND)

# clang 3.0 is buggy for some unknown reason detected during adding
# the SSE2 group kernels for GROMACS 4.6. If we ever work out what
# that is, we should replace these tests with a compiler feature test,
# update GROMACS Redmine task #1039 and perhaps report a clang bug.
#
# In the meantime, until we require CMake 2.8.10 we cannot rely on it to detect
# the compiler version for us. So we need a manual check for clang 3.0.
include(gmxDetectClang30)
gmx_detect_clang_3_0(COMPILER_IS_CLANG_3_0)
if(COMPILER_IS_CLANG_3_0)
    message(FATAL_ERROR "Your compiler is clang version 3.0, which is known to be buggy for GROMACS. Use a different compiler.")
endif()

# clang <=3.2 contains a bug that causes incorrect code to be generated for the
# vfmaddps instruction and therefore the bug is triggered with AVX_128_FMA.
# (see: http://llvm.org/bugs/show_bug.cgi?id=15040).
# We can work around this by not using the integrated assembler (except on OS X
# which has an outdated assembler that does not support AVX instructions).
if (${CMAKE_C_COMPILER_ID} MATCHES "Clang" AND C_COMPILER_VERSION VERSION_LESS "3.3")
    set(GMX_USE_CLANG_FMA_BUG_WORKAROUND TRUE)
endif()

if (CMAKE_C_COMPILER_ID STREQUAL "PGI")
    message(WARNING "All tested PGI compiler versions (up to 12.9.0) generate binaries which produce incorrect results, or even fail to compile Gromacs. Highly recommended to use a different compiler. If you choose to use PGI, make sure to run the regressiontests.")
endif()

if(CMAKE_C_COMPILER_ID MATCHES "Intel" AND C_COMPILER_VERSION VERSION_LESS "12.0.0")
    message(WARNING "Intel compilers before 12.0.0 are not routinely tested, so there may be problems. Version 11.1 with SSE4.1 is known to produce incorrect results. It is highly recommended to use a more up-to-date compiler. If you choose to use this version, make sure you run the regressiontests.")
endif()

########################################################################
# Set up binary and library suffixing 
########################################################################
set(GMX_BINARY_SUFFIX "" CACHE STRING "Suffix for GROMACS binaries (default: _d for double, _mpi for MPI, _mpi_d for MPI and double).")
set(GMX_LIBS_SUFFIX "" 
  CACHE STRING "Suffix for GROMACS libs (default: _d for double, _mpi for MPI, _mpi_d for MPI and double).")
if (GMX_DEFAULT_SUFFIX)
  set(GMX_BINARY_SUFFIX "")
  set(GMX_LIBS_SUFFIX "")
  if (GMX_MPI)
    set(GMX_BINARY_SUFFIX "_mpi")
    set(GMX_LIBS_SUFFIX "_mpi")
  endif(GMX_MPI)
  if (GMX_DOUBLE)
    set (GMX_BINARY_SUFFIX "${GMX_BINARY_SUFFIX}_d")
    set (GMX_LIBS_SUFFIX "${GMX_LIBS_SUFFIX}_d")
  endif(GMX_DOUBLE)
  mark_as_advanced(FORCE GMX_BINARY_SUFFIX GMX_LIBS_SUFFIX)
  if (NOT SUFFIX_QUIETLY)
    message(STATUS "Using default binary suffix: \"${GMX_BINARY_SUFFIX}\"")
    message(STATUS "Using default library suffix: \"${GMX_LIBS_SUFFIX}\"")
  endif (NOT SUFFIX_QUIETLY)
else(GMX_DEFAULT_SUFFIX)
  mark_as_advanced(CLEAR GMX_BINARY_SUFFIX GMX_LIBS_SUFFIX)
  if (NOT SUFFIX_QUIETLY)
    message(STATUS "Using manually set binary suffix: \"${GMX_BINARY_SUFFIX}\"")
    message(STATUS "Using manually set library suffix: \"${GMX_LIBS_SUFFIX}\"")
  endif (NOT SUFFIX_QUIETLY)
endif(GMX_DEFAULT_SUFFIX)
set(SUFFIX_QUIETLY TRUE CACHE INTERNAL "")

set(PKG_CFLAGS "")
if(GMX_DOUBLE)
    set(PKG_CFLAGS "${PKG_CFLAGS} -DGMX_DOUBLE")
endif(GMX_DOUBLE)
if(GMX_SOFTWARE_INVSQRT)
  set(PKG_CFLAGS "${PKG_CFLAGS} -DGMX_SOFTWARE_INVSQRT")
endif(GMX_SOFTWARE_INVSQRT)



########################################################################
# Basic system tests (standard libraries, headers, functions, types)   #
########################################################################
include(CheckIncludeFiles)
include(CheckIncludeFileCXX)
check_include_files(unistd.h	 HAVE_UNISTD_H)
check_include_files(pwd.h        HAVE_PWD_H)
check_include_files(pthread.h    HAVE_PTHREAD_H)
check_include_files(dirent.h     HAVE_DIRENT_H)
check_include_files(sys/time.h   HAVE_SYS_TIME_H)
check_include_files(io.h  		 HAVE_IO_H)
check_include_files(sched.h      HAVE_SCHED_H)

check_include_files(regex.h      HAVE_POSIX_REGEX)
check_include_file_cxx(regex     HAVE_CXX11_REGEX)
# TODO: It could be nice to inform the user if no regex support is found,
# as selections won't be fully functional.

include(CheckFunctionExists)
check_function_exists(strdup            HAVE_STRDUP)
check_function_exists(posix_memalign    HAVE_POSIX_MEMALIGN)
check_function_exists(memalign          HAVE_MEMALIGN)
check_function_exists(_aligned_malloc   HAVE__ALIGNED_MALLOC)
check_function_exists(gettimeofday      HAVE_GETTIMEOFDAY)
check_function_exists(fsync             HAVE_FSYNC)
check_function_exists(_fileno           HAVE__FILENO)
check_function_exists(fileno            HAVE_FILENO)
check_function_exists(_commit           HAVE__COMMIT)
check_function_exists(sigaction         HAVE_SIGACTION)
check_function_exists(sysconf           HAVE_SYSCONF)
check_function_exists(sched_setaffinity HAVE_SCHED_SETAFFINITY)
check_function_exists(sched_getaffinity HAVE_SCHED_GETAFFINITY)
check_function_exists(rsqrt             HAVE_RSQRT)
check_function_exists(rsqrtf            HAVE_RSQRTF)
check_function_exists(sqrtf             HAVE_SQRTF)

include(CheckLibraryExists)
check_library_exists(m sqrt "" HAVE_LIBM)
check_library_exists(m cbrt "" HAVE_CBRT)


include(CheckTypeSize)

check_type_size("int"           SIZEOF_INT) 
check_type_size("long int"      SIZEOF_LONG_INT) 
check_type_size("long long int" SIZEOF_LONG_LONG_INT) 
check_type_size("off_t"         SIZEOF_OFF_T)
check_type_size("void *"        SIZEOF_VOIDP)

if (CMAKE_C_SIZEOF_DATA_PTR EQUAL 8)
    set(GMX_64_BIT TRUE)
else (CMAKE_C_SIZEOF_DATA_PTR EQUAL 8)
    set(GMX_64_BIT FALSE)
endif (CMAKE_C_SIZEOF_DATA_PTR EQUAL 8)

include(TestBigEndian)
test_big_endian(GMX_INTEGER_BIG_ENDIAN)


if(APPLE OR CYGWIN OR ${CMAKE_SYSTEM_NAME} MATCHES "Linux|.*BSD")
    # Maybe Solaris should be here? Patch this if you know!
    SET(SHARED_LIBS_DEFAULT ON)
elseif(WIN32 OR ${CMAKE_SYSTEM_NAME} MATCHES "BlueGene")
    # Support for shared libs on native Windows is a bit new. Its
    # default might change later if/when we sort things out. Also,
    # Cray should go here. What variable value can detect it?
    SET(SHARED_LIBS_DEFAULT OFF)
else()
    message(STATUS "Defaulting to building static libraries")
    SET(SHARED_LIBS_DEFAULT OFF)
endif()

# Management of GROMACS options for specific toolchains should go
# here. Because the initial settings for some of the main options have
# already happened, but things like library detection and MPI compiler
# feature detection have not, the docstrings for any over-rides of
# GROMACS defaults or user settings will make sense. Also, any
# toolchain-related reasons for choosing whether to detect various
# things can be sorted out now, before the detection takes place.
if(${CMAKE_SYSTEM_NAME} MATCHES BlueGene)
    include(gmxManageBlueGene)
endif()

if(UNIX AND GMX_PREFER_STATIC_LIBS AND SHARED_LIBS_DEFAULT)
    if(BUILD_SHARED_LIBS)
        # Warn the user about the combination. But don't overwrite the request.
        message(WARNING "Searching for static libraries requested, and building shared Gromacs libraries requested. This might cause problems linking later.")
    elseif(NOT DEFINED BUILD_SHARED_LIBS)
        # Change default to OFF. Don't warn if it's already off.
        message(WARNING "Searching for static libraries requested, so the GROMACS libraries will also be built statically (BUILD_SHARED_LIBS=OFF)")
        set(SHARED_LIBS_DEFAULT OFF)
    endif()
endif()

# By now, all tool chains should have spoken up if they care about
# the setting of SHARED_LIBS_DEFAULT.
option(BUILD_SHARED_LIBS "Enable shared libraries (can be problematic e.g. with MPI, or on some HPC systems)" ${SHARED_LIBS_DEFAULT})

########################################################################
#Process MPI settings
########################################################################
include(gmxManageMPI)

########################################################################
# Find external packages                                               #
########################################################################
if(UNIX AND GMX_PREFER_STATIC_LIBS)
    # On Linux .a is the static library suffix, on Mac OS X .lib can also
    # be used, so we'll add both to the preference list.
    SET(CMAKE_FIND_LIBRARY_SUFFIXES ".lib;.a" ${CMAKE_FIND_LIBRARY_SUFFIXES})
endif()

IF( WIN32 AND NOT CYGWIN)
  # This makes windows.h not declare min/max as macros that would break
  # C++ code using std::min/std::max.
  add_definitions(-DNOMINMAX)

  if (NOT BUILD_SHARED_LIBS)
      option(GMX_PREFER_STATIC_LIBS "When finding libraries prefer static system libraries (MT instead of MD)!" ON)
      if(NOT GMX_PREFER_STATIC_LIBS)
          message(WARNING "Shared system libraries requested, and static Gromacs libraries requested.")
      endif()
  else()
      message(FATAL_ERROR "BUILD_SHARED_LIBS not yet working for Windows in the master branch")
      option(GMX_PREFER_STATIC_LIBS "When finding libraries prefer static system libraries (MT instead of MD)!" OFF)
      if(GMX_PREFER_STATIC_LIBS)
          #this combination segfaults (illigal passing of file handles)
          message(FATAL_ERROR "Static system libraries requested, and shared Gromacs libraries requested.")
      endif()
      add_definitions(-DUSE_VISIBILITY -DTMPI_USE_VISIBILITY)
      set(PKG_CFLAGS "$PKG_CFLAGS -DUSE_VISIBILITY -DTMPI_USE_VISIBILITY")
  endif()
  mark_as_advanced(GMX_PREFER_STATIC_LIBS)

  IF (GMX_PREFER_STATIC_LIBS)
      #Only setting Debug and Release flags. Others configurations are current not used.
      STRING(REPLACE /MD /MT CMAKE_C_FLAGS_RELEASE ${CMAKE_C_FLAGS_RELEASE})
      STRING(REPLACE /MD /MT CMAKE_C_FLAGS_DEBUG ${CMAKE_C_FLAGS_DEBUG})
      if(CMAKE_CXX_COMPILER_LOADED)
          STRING(REPLACE /MD /MT CMAKE_CXX_FLAGS_RELEASE ${CMAKE_CXX_FLAGS_RELEASE})
          STRING(REPLACE /MD /MT CMAKE_CXX_FLAGS_DEBUG ${CMAKE_CXX_FLAGS_DEBUG})
      endif()
  ENDIF()
  IF( CMAKE_C_COMPILER_ID MATCHES "Intel" )
    if(BUILD_SHARED_LIBS) #not sure why incremental building with shared libs doesn't work
        STRING(REPLACE "/INCREMENTAL:YES" "" CMAKE_SHARED_LINKER_FLAGS ${CMAKE_SHARED_LINKER_FLAGS})
    endif()
  ENDIF()
ENDIF()

# Unconditionally find the package, as it is also required for unit tests
find_package(LibXml2)
option(GMX_XML "Use libxml2 to parse xml files (currently has no effect)" ${LIBXML2_FOUND})
set(PKG_XML "")
mark_as_advanced(GMX_XML)
# Don't actually do anything, since libxml2 is currently not used by libgromacs
#if(GMX_XML AND NOT LIBXML2_FOUND)
#    message(FATAL_ERROR "libxml2 not found. Set GMX_XML=OFF to compile without XML support")
#endif()
#if(GMX_XML)
#    include_directories(${LIBXML2_INCLUDE_DIR})
#    set(PKG_XML libxml-2.0)
#    set(XML_LIBRARIES ${LIBXML2_LIBRARIES})
#endif(GMX_XML)

option(GMX_GSL "Add support for gsl" OFF)
if (GMX_GSL)
  find_package(GSL)
  set(PKG_GSL "")
  if(GSL_FOUND)
    include_directories(${GSL_INCLUDE_DIR})
    set(PKG_GSL gsl)
    set(HAVE_LIBGSL 1)
  endif(GSL_FOUND)
endif (GMX_GSL)

option(GMX_X11 "Use X window system" OFF)
if (GMX_X11)
    find_package(X11)
    # X11 includes/libraries are only set in the ngmx subdirectory!
    if(NOT X11_FOUND)
        message(WARNING "X11 include files and/or libraries were not found. Will not build the GROMACS X11-binaries, such as ngmx")
    endif()
endif(GMX_X11)

include(ThreadMPI)
set(THREAD_MPI_LIB thread_mpi)
# Enable core threading facilities
tmpi_enable_core("${CMAKE_SOURCE_DIR}/src/gromacs/legacyheaders")
# Enable tMPI C++ support
tmpi_enable_cxx()
if(GMX_THREAD_MPI)
    # enable MPI functions
    tmpi_enable()
    set(PKG_CFLAGS "${PKG_CFLAGS} -DGMX_THREAD_MPI")
    set(GMX_MPI 1)
endif(GMX_THREAD_MPI)
tmpi_get_source_list(THREAD_MPI_SRC)

if(GMX_GPU)
    # now that we have detected the dependencies, do the second configure pass
    gmx_gpu_setup()
endif(GMX_GPU)

if(APPLE)
   find_library(ACCELERATE_FRAMEWORK Accelerate)
   list(APPEND GMX_EXTRA_LIBRARIES ${ACCELERATE_FRAMEWORK})
endif(APPLE)

if(CYGWIN)
    set(GMX_CYGWIN 1)
endif(CYGWIN)

if(WIN32 AND NOT CYGWIN)
    set(GMX_NATIVE_WINDOWS 1)
endif()

# only bother with finding git and using version.h if the source is a git repo
if(GMX_GIT_VERSION_INFO)
    if (NOT SOURCE_IS_GIT_REPOSITORY)
        message(FATAL_ERROR
            "Cannot generate git version information from source tree not under git. "
            "Set GMX_GIT_VERSION_INFO=OFF to proceed.")
    endif ()
    # We need at least git v1.5.3 be able to parse git's date output. If not
    # found or the version is too small, we can't generate version information.
    find_package(Git)

    # Find out the git version
    if(GIT_FOUND AND NOT GIT_VERSION)
      execute_process(COMMAND ${GIT_EXECUTABLE} "--version"
        OUTPUT_VARIABLE _exec_out
        OUTPUT_STRIP_TRAILING_WHITESPACE)
      string(REGEX REPLACE "git version (.*)" "\\1" GIT_VERSION ${_exec_out})
      set(GIT_VERSION ${GIT_VERSION} CACHE STRING "Git version")
      mark_as_advanced(GIT_VERSION)
    endif()

    if(NOT GIT_FOUND OR GIT_VERSION VERSION_LESS "1.5.3")
        message(FATAL_ERROR
            "No compatible git version found (>= 1.5.3 required). "
            "Won't be able to generate development version information. "
            "Set GMX_GIT_VERSION_INFO=OFF to proceed.")
    endif()
endif()

# Detect boost unless GMX_EXTERNAL_BOOST is explicitly OFF
# Used for default if GMX_EXTERNAL_BOOST is not defined (first CMake pass)
if(NOT DEFINED GMX_EXTERNAL_BOOST OR GMX_EXTERNAL_BOOST)
    find_package(Boost 1.44.0)
    if(Boost_FOUND AND Boost_VERSION VERSION_LESS "104400")
        set(Boost_FOUND FALSE)
    endif()
    # Print the notification only on first run, when determining the default
    if(NOT DEFINED GMX_EXTERNAL_BOOST AND NOT Boost_FOUND)
        message("Boost >= 1.44 not found. Using minimal internal version. "
                "This may cause trouble if you plan on compiling/linking other "
                "software that uses Boost against Gromacs.")
    endif()
endif()
option(GMX_EXTERNAL_BOOST "Use external Boost instead of minimal built-in version"
       ${Boost_FOUND})
if(GMX_EXTERNAL_BOOST AND NOT Boost_FOUND)
    message(FATAL_ERROR
        "Boost >= 1.44 not found. "
        "You can set GMX_EXTERNAL_BOOST=OFF to compile against minimal "
        "version of Boost included with Gromacs.")
endif()

option(GMX_BUILD_UNITTESTS "Build unit tests with BUILD_TESTING (uses Google C++ Testing and Mocking Frameworks, requires libxml2)" ${LIBXML2_FOUND})
mark_as_advanced(GMX_BUILD_UNITTESTS)
if (GMX_BUILD_UNITTESTS AND NOT LIBXML2_FOUND)
    message(FATAL_ERROR
        "Cannot build unit tests without libxml2. "
        "Either set GMX_BUILD_UNITTESTS=OFF or tell CMake how to find libxml2.")
endif()
set(MEMORYCHECK_SUPPRESSIONS_FILE ${CMAKE_SOURCE_DIR}/cmake/legacy_and_external.supp)

########################################################################
# Generate development version info for cache
########################################################################
# set(GEN_VERSION_INFO_INTERNAL "ON")
# include(gmxGenerateVersionString)

########################################################################
# Our own GROMACS tests
########################################################################

add_definitions( -DHAVE_CONFIG_H )
include_directories(${CMAKE_SOURCE_DIR}/src)
# Required for config.h, maybe should only be set in src/CMakeLists.txt
include_directories(${CMAKE_BINARY_DIR}/src)
# Required for gmx_header_config_gen.h to be found before installation
include_directories(${CMAKE_BINARY_DIR}/src/gromacs/utility)
# Required for now to make old code compile
include_directories(${CMAKE_SOURCE_DIR}/src/gromacs/legacyheaders)

include(gmxTestInlineASM)
gmx_test_inline_asm_gcc_x86(GMX_X86_GCC_INLINE_ASM)

include(gmxSetBuildInformation)
gmx_set_build_information()
if(BUILD_CPU_FEATURES MATCHES "rdtscp" AND NOT GMX_DISTRIBUTABLE_BUILD)
    # The timestep counter headers do not include config.h
    add_definitions(-DHAVE_RDTSCP)
endif(BUILD_CPU_FEATURES MATCHES "rdtscp" AND NOT GMX_DISTRIBUTABLE_BUILD)

include(gmxTestFloatFormat)
gmx_test_float_format(GMX_FLOAT_FORMAT_IEEE754 
                      GMX_IEEE754_BIG_ENDIAN_BYTE_ORDER
                      GMX_IEEE754_BIG_ENDIAN_WORD_ORDER)

include(gmxTestLargeFiles)
gmx_test_large_files(GMX_LARGEFILES)

include(gmxTestSignal)
gmx_test_sigusr1(HAVE_SIGUSR1)

include(gmxTestInline)
gmx_test_inline(INLINE_KEYWORD)

include(gmxTestRestrict)
gmx_test_restrict(RESTRICT_KEYWORD)

include(gmxTestPipes)
gmx_test_pipes(HAVE_PIPES)

include(gmxTestIsfinite)
gmx_test_isfinite(HAVE_ISFINITE)
gmx_test__isfinite(HAVE__ISFINITE)
gmx_test__finite(HAVE__FINITE)

include(gmxTestCXX11)
gmx_test_cxx11(GMX_CXX11 GMX_CXX11_FLAGS)
if(CXX11_FLAG AND GMX_GPU)
    #FIXME: add proper solution for progate all but cxx11 flag
    set(CUDA_PROPAGATE_HOST_FLAGS no)
    message(WARNING "Please manually add compiler flags to CUDA_NVCC_FLAGS. Automatic propogation temporary not working.")
endif()

include(gmxTestXDR)
gmx_test_xdr(GMX_SYSTEM_XDR)
if(NOT GMX_SYSTEM_XDR)
    set(GMX_INTERNAL_XDR 1)
    set(PKG_CFLAGS "${PKG_CFLAGS} -DGMX_INTERNAL_XDR")
endif(NOT GMX_SYSTEM_XDR)

# include avx test source, used if the AVX flags are set below
include(gmxTestAVXMaskload)

# Process nonbonded accelerated kernels settings
#
# Note that for the backward-compatible x86 SIMD architectures, the
# GMX_CPU_ACCELERATION determines the maximum level of the instruction
# set used (e.g. GMX_CPU_ACCLERATION=SSE4.1 implies
# SSE2). Accordingly, there are a set of CMake variables
# GMX_<arch>_<feature-set> that are exported to the C code to specify
# CPU features that should be used. This means that the logic for
# requiring such backward compatibility is all located here.
string(TOUPPER ${GMX_CPU_ACCELERATION} GMX_CPU_ACCELERATION)
if(${GMX_CPU_ACCELERATION} STREQUAL "NONE")
    # nothing to do
elseif(${GMX_CPU_ACCELERATION} STREQUAL "SSE2")

    GMX_TEST_CFLAG(GNU_SSE2_CFLAG "-msse2" ACCELERATION_C_FLAGS)
    if(NOT GNU_SSE2_CFLAG AND GMX_NATIVE_WINDOWS)
        GMX_TEST_CFLAG(MSVC_SSE2_CFLAG "/arch:SSE2" ACCELERATION_C_FLAGS)
    endif(NOT GNU_SSE2_CFLAG AND GMX_NATIVE_WINDOWS)

    GMX_TEST_CXXFLAG(GNU_SSE2_CXXFLAG "-msse2" ACCELERATION_CXX_FLAGS)
    if(NOT GNU_SSE2_CXXFLAG AND GMX_NATIVE_WINDOWS)
        GMX_TEST_CXXFLAG(MSVC_SSE2_CXXFLAG "/arch:SSE2" ACCELERATION_CXX_FLAGS)
    endif(NOT GNU_SSE2_CXXFLAG AND GMX_NATIVE_WINDOWS)

    # We dont warn for lacking SSE2 flag support, since that is probably standard today.

    # Only test the include after we have tried to add the correct flag for SSE2 support
    check_include_file(emmintrin.h  HAVE_EMMINTRIN_H ${ACCELERATION_C_FLAGS})

    if(NOT HAVE_EMMINTRIN_H)
        message(FATAL_ERROR "Cannot find emmintrin.h, which is required for SSE2 intrinsics support.")
    endif(NOT HAVE_EMMINTRIN_H)

    set(GMX_CPU_ACCELERATION_X86_SSE2 1)
    # The user should not be able to set this orthogonally to the acceleration
    set(GMX_X86_SSE2 1)
    if (NOT ACCELERATION_QUIETLY)
      message(STATUS "Enabling SSE2 Gromacs acceleration, and it will help compiler optimization.")
    endif()

elseif(${GMX_CPU_ACCELERATION} STREQUAL "SSE4.1")

    GMX_TEST_CFLAG(GNU_SSE4_CFLAG "-msse4.1" ACCELERATION_C_FLAGS)
    if (NOT GNU_SSE4_CFLAG AND GMX_NATIVE_WINDOWS)
        GMX_TEST_CFLAG(MSVC_SSE4_CFLAG "/arch:SSE4.1" ACCELERATION_C_FLAGS)
    endif(NOT GNU_SSE4_CFLAG AND GMX_NATIVE_WINDOWS)
    if (NOT GNU_SSE4_CFLAG AND NOT MSVC_SSE4_CFLAG)
        # Not surprising if we end up here! MSVC current does not support the SSE4.1 flag. However, it appears to accept SSE4.1
        # intrinsics when SSE2 support is enabled, so we try that instead first.
	if (GMX_NATIVE_WINDOWS)
            GMX_TEST_CFLAG(MSVC_SSE2_CFLAG "/arch:SSE2" ACCELERATION_C_FLAGS)
            message(WARNING "Neither SSE4.1 or SSE2 seems to be supported by your Windows compiler. Something is likely broken.")
        else()
            message(WARNING "No C SSE4.1 flag found. Consider a newer compiler, or use SSE2 for slightly lower performance")
        endif()
    endif(NOT GNU_SSE4_CFLAG AND NOT MSVC_SSE4_CFLAG)

    GMX_TEST_CXXFLAG(GNU_SSE4_CXXFLAG "-msse4.1" ACCELERATION_CXX_FLAGS)
    if (NOT GNU_SSE4_CXXFLAG AND GMX_NATIVE_WINDOWS)
        GMX_TEST_CXXFLAG(MSVC_SSE4_CXXFLAG "/arch:SSE4.1" ACCELERATION_CXX_FLAGS)
    endif(NOT GNU_SSE4_CXXFLAG AND GMX_NATIVE_WINDOWS)
    if (NOT GNU_SSE4_CXXFLAG AND NOT MSVC_SSE4_CXXFLAG)
        message(WARNING "No C++ SSE4.1 flag found. Consider a newer compiler, or use SSE2 for slightly lower performance.")
        # Not surprising if we end up here! MSVC current does not support the SSE4.1 flag. However, it appears to accept SSE4.1
        # intrinsics when SSE2 support is enabled, so we try that instead.
        if (GMX_NATIVE_WINDOWS)
            GMX_TEST_CXXFLAG(MSVC_SSE2_CXXFLAG "/arch:SSE2" ACCELERATION_CXX_FLAGS)
        endif()
    endif(NOT GNU_SSE4_CXXFLAG AND NOT MSVC_SSE4_CXXFLAG)

    # This must come after we have added the -msse4.1 flag on some platforms.
    check_include_file(smmintrin.h  HAVE_SMMINTRIN_H ${ACCELERATION_C_FLAGS})

    if(NOT HAVE_SMMINTRIN_H)
        message(FATAL_ERROR "Cannot find smmintrin.h, which is required for SSE4.1 intrinsics support.")
    endif(NOT HAVE_SMMINTRIN_H)

    set(GMX_CPU_ACCELERATION_X86_SSE4_1 1)
    # The user should not be able to set this orthogonally to the acceleration
    set(GMX_X86_SSE4_1 1)
    set(GMX_X86_SSE2   1)
    if (NOT ACCELERATION_QUIETLY)
      message(STATUS "Enabling SSE4.1 Gromacs acceleration, and it will help compiler optimization.")
    endif()

    if(CMAKE_C_COMPILER_ID MATCHES "Intel" AND C_COMPILER_VERSION VERSION_EQUAL "11.1")
        message(FATAL_ERROR "You are using Intel compiler version 11.1, and that compiler is known to produce incorrect results with SSE4.1 acceleration. You need to use another compiler (e.g. icc 12 or newer) or different acceleration (probably slower simulations).")
    endif()
elseif(${GMX_CPU_ACCELERATION} STREQUAL "AVX_128_FMA" OR ${GMX_CPU_ACCELERATION} STREQUAL "AVX_256")

    # Set the AVX compiler flag for both these choices!

    GMX_TEST_CFLAG(GNU_AVX_CFLAG "-mavx" ACCELERATION_C_FLAGS)
    if (NOT GNU_AVX_CFLAG AND GMX_NATIVE_WINDOWS)
        GMX_TEST_CFLAG(MSVC_AVX_CFLAG "/arch:AVX" ACCELERATION_C_FLAGS)
    endif (NOT GNU_AVX_CFLAG AND GMX_NATIVE_WINDOWS)
    if (NOT GNU_AVX_CFLAG AND NOT MSVC_AVX_CFLAG)
        message(WARNING "No C AVX flag found. Consider a newer compiler, or try SSE4.1 (lower performance).")
    endif (NOT GNU_AVX_CFLAG AND NOT MSVC_AVX_CFLAG)

    GMX_TEST_CXXFLAG(GNU_AVX_CXXFLAG "-mavx" ACCELERATION_CXX_FLAGS)
    if (NOT GNU_AVX_CXXFLAG AND GMX_NATIVE_WINDOWS)
        GMX_TEST_CXXFLAG(MSVC_AVX_CXXFLAG "/arch:AVX" ACCELERATION_CXX_FLAGS)
    endif (NOT GNU_AVX_CXXFLAG AND GMX_NATIVE_WINDOWS)
    if (NOT GNU_AVX_CXXFLAG AND NOT MSVC_AVX_CXXFLAG)
       message(WARNING "No C++ AVX flag found. Consider a newer compiler, or try SSE4.1 (lower performance).")
    endif (NOT GNU_AVX_CXXFLAG AND NOT MSVC_AVX_CXXFLAG)

    # Set the FMA4 flags (MSVC doesn't require any)
    if(${GMX_CPU_ACCELERATION} STREQUAL "AVX_128_FMA" AND NOT MSVC)
        GMX_TEST_CFLAG(GNU_FMA_CFLAG "-mfma4" ACCELERATION_C_FLAGS)
        if (NOT GNU_FMA_CFLAG)
            message(WARNING "No C FMA4 flag found. Consider a newer compiler, or try SSE4.1 (lower performance).")
        endif(NOT GNU_FMA_CFLAG)
        GMX_TEST_CFLAG(GNU_XOP_CFLAG "-mxop" ACCELERATION_C_FLAGS)
        # No big deal if we do not have xop, so no point yelling warnings about it.
        if (CMAKE_CXX_COMPILER_LOADED)
            GMX_TEST_CXXFLAG(GNU_FMA_CXXFLAG "-mfma4" ACCELERATION_CXX_FLAGS)
            if (NOT GNU_FMA_CXXFLAG)
                message(WARNING "No C++ FMA flag found. Consider a newer compiler, or try SSE4.1 (lower performance).")
            endif (NOT GNU_FMA_CXXFLAG)
            GMX_TEST_CXXFLAG(GNU_XOP_CXXFLAG "-mxop" ACCELERATION_CXX_FLAGS)
            # No big deal if we do not have xop, so no point yelling warnings about it.
        endif()
    endif()

    # Only test the header after we have tried to add the flag for AVX support
    check_include_file(immintrin.h  HAVE_IMMINTRIN_H ${ACCELERATION_C_FLAGS})

    if(NOT HAVE_IMMINTRIN_H)
        message(FATAL_ERROR "Cannot find immintrin.h, which is required for AVX intrinsics support. Consider switching compiler.")
    endif(NOT HAVE_IMMINTRIN_H)

    if(${GMX_CPU_ACCELERATION} STREQUAL "AVX_256")
        try_compile(TEST_AVX ${CMAKE_BINARY_DIR}
            "${CMAKE_SOURCE_DIR}/cmake/TestAVX.c"
            COMPILE_DEFINITIONS "${ACCELERATION_C_FLAGS}")
        if(NOT TEST_AVX)
            message(FATAL_ERROR "Cannot compile AVX intrinsics. Consider switching compiler.")
        endif()
    endif()

    # GCC requires x86intrin.h for FMA support. MSVC 2010 requires intrin.h for FMA support.
    check_include_file(x86intrin.h HAVE_X86INTRIN_H ${ACCELERATION_C_FLAGS})
    check_include_file(intrin.h HAVE_INTRIN_H ${ACCELERATION_C_FLAGS})

    # The user should not be able to set this orthogonally to the acceleration
    set(GMX_X86_SSE4_1 1)
    set(GMX_X86_SSE2   1)

    # But just enable one of the choices internally...
    if(${GMX_CPU_ACCELERATION} STREQUAL "AVX_128_FMA")
        set(GMX_CPU_ACCELERATION_X86_AVX_128_FMA 1)
        set(GMX_X86_AVX_128_FMA 1)
        if (NOT ACCELERATION_QUIETLY)
          message(STATUS "Enabling 128-bit AVX Gromacs acceleration (with fused-multiply add), and it will help compiler optimization.")
        endif()

        # We don't have the full compiler version string yet (BUILD_C_COMPILER),
        # so we can't distinguish vanilla and Apple clang, but catering for AMD
        # hackintoshes is not worth the effort.
        if (APPLE AND ${CMAKE_C_COMPILER_ID} STREQUAL "Clang")
            message(WARNING "Due to a known compiler bug, Clang up to version 3.2 (and Apple Clang up to version 4.1) produces incorrect code with AVX_128_FMA acceleration. As we can not work around this bug on OS X, you will have to select a different compiler or CPU acceleration.")
        endif()

        if (GMX_USE_CLANG_FMA_BUG_WORKAROUND)
            # we assume that we have an external assembler that supports AVX
            message(STATUS "Clang ${C_COMPILER_VERSION} detected, enabling FMA bug workaround")
            set(EXTRA_C_FLAGS "${EXTRA_C_FLAGS} -no-integrated-as")
        endif()

    else()
        # If we are not doing AVX_128, it must be AVX_256...
        set(GMX_CPU_ACCELERATION_X86_AVX_256 1)
        set(GMX_X86_AVX_256 1)
        if (NOT ACCELERATION_QUIETLY)
          message(STATUS "Enabling 256-bit AVX Gromacs acceleration, and it will help compiler optimization.")
        endif()
    endif()

    # Unfortunately gcc-4.5.2 and gcc-4.6.0 has a bug where they use the wrong datatype for the formal
    # parameter of the mask for maskload/maskstore arguments. Check if this is present, since we can work around it.
    gmx_test_avx_gcc_maskload_bug(${ACCELERATION_C_FLAGS} GMX_X86_AVX_GCC_MASKLOAD_BUG)

elseif(${GMX_CPU_ACCELERATION} STREQUAL "IBM_QPX")
    # Used on BlueGene/Q
    if (CMAKE_C_COMPILER_ID MATCHES "XL")
        GMX_TEST_CFLAG(XLC_BLUEGENEQ_CFLAG "-qarch=qp -qtune=qp" ACCELERATION_C_FLAGS)
        try_compile(TEST_QPX ${CMAKE_BINARY_DIR}
            "${CMAKE_SOURCE_DIR}/cmake/TestQPX.c"
            COMPILE_DEFINITIONS "${ACCELERATION_C_FLAGS}")
        if(NOT TEST_QPX)
            message(FATAL_ERROR "Cannot compile the requested IBM QPX intrinsics.")
        endif()
    endif()
    if (CMAKE_CXX_COMPILER_ID MATCHES "XL" AND CMAKE_CXX_COMPILER_LOADED)
        GMX_TEST_CXXFLAG(XLC_BLUEGENEQ_CXXFLAG "-qarch=qp -qtune=qp" ACCELERATION_CXX_FLAGS)
        try_compile(TEST_QPX ${CMAKE_BINARY_DIR}
            "cmake/TestQPX.c"
            COMPILE_DEFINITIONS "${ACCELERATION_CXX_FLAGS")
        if(NOT TEST_QPX)
            message(FATAL_ERROR "Cannot compile the requested IBM QPX intrinsics.")
        endif()
    endif()

    if (TEST_QPX)
        message(WARNING "IBM QPX acceleration was selected and could be compiled, but the accelerated kernels are not yet available.")
        set(GMX_CPU_ACCELERATION_IBM_QPX 1)
    else()
        message(FATAL_ERROR "Cannot compile IBM QPX intrinsics without the XL compiler. If you are compiling for BlueGene/Q, use 'cmake .. -DCMAKE_TOOLCHAIN_FILE=BlueGeneQ-static-XL-C' to set up the tool chain.")
    endif()
elseif(${GMX_CPU_ACCELERATION} STREQUAL "SPARC64_HPC_ACE")
    set(GMX_CPU_ACCELERATION_SPARC64_HPC_ACE 1)
else(${GMX_CPU_ACCELERATION} STREQUAL "NONE")
    MESSAGE(FATAL_ERROR "Unrecognized option for accelerated kernels: ${GMX_CPU_ACCELERATION}. Pick one of None, SSE2, SSE4.1, AVX_128_FMA, AVX_256, IBM_QPX, Sparc64_HPC_ACE")
endif(${GMX_CPU_ACCELERATION} STREQUAL "NONE")
set(ACCELERATION_QUIETLY TRUE CACHE INTERNAL "")

# Process QM/MM Settings
string(TOUPPER ${GMX_QMMM_PROGRAM} GMX_QMMM_PROGRAM)
if(${GMX_QMMM_PROGRAM} STREQUAL "GAUSSIAN")
    set(GMX_QMMM_GAUSSIAN 1)
elseif(${GMX_QMMM_PROGRAM} STREQUAL "MOPAC")
    set(GMX_QMMM_MOPAC 1)
elseif(${GMX_QMMM_PROGRAM} STREQUAL "GAMESS")
    set(GMX_QMMM_GAMESS 1)
elseif(${GMX_QMMM_PROGRAM} STREQUAL "ORCA")
    set(GMX_QMMM_ORCA 1)
elseif(${GMX_QMMM_PROGRAM} STREQUAL "NONE")
    # nothing to do
else(${GMX_QMMM_PROGRAM} STREQUAL "GAUSSIAN")
    MESSAGE(FATAL_ERROR "Invalid QM/MM program option: ${GMX_QMMM_PROGRAM}. Choose one of: Gaussian, Mopac, Gamess, Orca, None")
endif(${GMX_QMMM_PROGRAM} STREQUAL "GAUSSIAN")

# Process FFT library settings
string(TOUPPER ${GMX_FFT_LIBRARY} GMX_FFT_LIBRARY)
set(PKG_FFT "")
set(PKG_FFT_LIBS "")
set(MKL_LIBRARIES_FORMAT_DESCRIPTION "Use full paths to library files, in the right order, and separated by semicolons.")
set(MKL_LIBRARIES "" CACHE STRING "List of libraries for linking to MKL. Only used with GMX_FFT_LIBRARY=mkl. ${MKL_LIBRARIES_FORMAT_DESCRIPTION}")
set(MKL_INCLUDE_DIR "" CACHE PATH "Path to mkl.h (non-inclusive). Only used with GMX_FFT_LIBRARY=mkl.")
mark_as_advanced(FORCE MKL_LIBRARIES)
mark_as_advanced(FORCE MKL_INCLUDE_DIR)
if(${GMX_FFT_LIBRARY} STREQUAL "FFTW3")
    if(GMX_DOUBLE)
        set(FFTW fftw)
    else()
        set(FFTW fftwf)
    endif()

    if(GMX_BUILD_OWN_FFTW)
      add_subdirectory(src/contrib/fftw)
    else()
      find_package(FFTW COMPONENTS ${FFTW})
    endif()

    string(TOUPPER "${FFTW}" FFTW)
    set(PKG_FFT "${${FFTW}_PKG}")
    include_directories(${${FFTW}_INCLUDE_DIRS})
    set(FFT_LIBRARIES ${${FFTW}_LIBRARIES})
    if(NOT ${FFTW}_FOUND)
      MESSAGE(FATAL_ERROR "Cannot find FFTW 3 (with correct precision - libfftw3f for single-precision GROMACS or libfftw3 for double-precision GROMACS). Either choose the right precision, choose another FFT(W) library, enable the advanced option to let GROMACS build FFTW 3 for you, or use the really slow GROMACS built-in fftpack library.")
    endif()

    set(GMX_FFT_FFTW3 1)

    if ((${GMX_CPU_ACCELERATION} MATCHES "SSE" OR ${GMX_CPU_ACCELERATION} MATCHES "AVX") AND NOT ${FFTW}_HAVE_SIMD)
      message(WARNING "The fftw library found is compiled without SIMD support, which makes it slow. Consider recompiling it or contact your admin")
    endif()

    if((${GMX_CPU_ACCELERATION} MATCHES "SSE" OR ${GMX_CPU_ACCELERATION} MATCHES "AVX") AND ${FFTW}_HAVE_AVX)
        # If we're not doing CPU acceleration, we don't care about FFTW performance on x86 either
        message(WARNING "The FFTW library was compiled with --enable-avx to enable AVX SIMD instructions. That might sound like a good idea for your processor, but for FFTW versions up to 3.3.3, these are slower than the SSE/SSE2 SIMD instructions for the way GROMACS uses FFTs. Limitations in the way FFTW allows GROMACS to measure performance make it awkward for either GROMACS or FFTW to make the decision for you based on runtime performance. You should compile a different FFTW library with --enable-sse or --enable-sse2. If you have a more recent FFTW, you may like to compare the performance of GROMACS with FFTW libraries compiled with and without --enable-avx. However, the GROMACS developers do not really expect the FFTW AVX optimization to help, because the performance is limited by memory access, not computation.")
    endif()

    if(NOT "${GMX_FFT_LIBRARY}" STREQUAL "${GMX_FFT_LIBRARY_PREVIOUS_VALUE}")
        MESSAGE(STATUS "Using external FFT library - FFTW3")
    endif()
elseif(${GMX_FFT_LIBRARY} STREQUAL "MKL")
    # Intel 11 and up makes life somewhat easy if you just want to use
    # all their stuff. It's not easy if you only want some of their
    # stuff...
    if (CMAKE_C_COMPILER_ID MATCHES "Intel" AND C_COMPILER_VERSION VERSION_GREATER "11")
        # The next line takes care of everything for MKL
        if (WIN32)
            set(FFT_LINKER_FLAGS "/Qmkl=sequential")
        else()
            set(FFT_LINKER_FLAGS "-mkl=sequential")
        endif()
        set(MKL_ERROR_MESSAGE "Make sure you have configured your compiler so that ${FFT_LINKER_FLAGS} will work.")
    else()
        # The user will have to provide the set of magic libraries in
        # MKL_LIBRARIES, which we cache (non-advanced), so that they
        # don't have to keep specifying it, and can easily see that
        # CMake is still using that information.
        set(MKL_LIBRARIES "${MKL_LIBRARIES}" CACHE STRING "User-specified libraries for linking to MKL")
        mark_as_advanced(CLEAR MKL_LIBRARIES)
        include_directories(${MKL_INCLUDE_DIR})
        mark_as_advanced(CLEAR MKL_INCLUDE_DIR)
        set(FFT_LIBRARIES "${MKL_LIBRARIES}")
        set(MKL_ERROR_MESSAGE "The include path to mkl.h in MKL_INCLUDE_DIR, and the link libraries in MKL_LIBRARIES=${MKL_LIBRARIES} need to match what the MKL documentation says you need for your system. ${MKL_LIBRARIES_FORMAT_DESCRIPTION}")
        # Convert the semi-colon separated list to a list of
        # command-line linker arguments so that code using our
        # pkgconfig setup can use it.
        string(REGEX REPLACE ";" " " PKG_FFT_LIBS "${MKL_LIBRARIES}")
    endif()

    # Check MKL works. If we were in a non-global scope, we wouldn't
    # have to play nicely.
    set(old_CMAKE_REQUIRED_FLAGS "${CMAKE_REQUIRED_FLAGS}")
    set(CMAKE_REQUIRED_FLAGS "${FFT_LINKER_FLAGS}")
    set(old_CMAKE_REQUIRED_LIBRARIES "${CMAKE_REQUIRED_LIBRARIES}")
    set(CMAKE_REQUIRED_LIBRARIES "${FFT_LIBRARIES}")

    check_function_exists(DftiCreateDescriptor TEST_MKL)

    set(CMAKE_REQUIRED_FLAGS "${old_CMAKE_REQUIRED_FLAGS}")
    set(CMAKE_REQUIRED_LIBRARIES "${old_CMAKE_REQUIRED_LIBRARIES}")

    if(NOT TEST_MKL)
        # Hack to help the user vary MKL settings until they work.
        # TODO Make this logic more useful.
        unset(TEST_MKL CACHE)
        message(FATAL_ERROR "Linking with MKL was requested, but was not successful. ${MKL_ERROR_MESSAGE}")
    endif()

    # Set variables to signal that we have MKL available and should use it for FFTs.
    set(GMX_FFT_MKL 1)
    set(HAVE_LIBMKL 1)

    if(NOT "${GMX_FFT_LIBRARY}" STREQUAL "${GMX_FFT_LIBRARY_PREVIOUS_VALUE}")
        MESSAGE(STATUS "Using external FFT library - Intel MKL")
    endif()

#elseif(${GMX_FFT_LIBRARY} STREQUAL "ACML")
#    MESSAGE(STATUS "Using external FFT library - AMD core math library")
#    set(GMX_FFT_ACML 1)
elseif(${GMX_FFT_LIBRARY} STREQUAL "FFTPACK")
    set(GMX_FFT_FFTPACK 1)
    if(NOT "${GMX_FFT_LIBRARY}" STREQUAL "${GMX_FFT_LIBRARY_PREVIOUS_VALUE}")
        MESSAGE(STATUS "Using internal FFT library - fftpack")
    endif()
else(${GMX_FFT_LIBRARY} STREQUAL "FFTW3")
    MESSAGE(FATAL_ERROR "Invalid FFT library setting: ${GMX_FFT_LIBRARY}. Choose one of: fftw3, mkl, fftpack")
endif(${GMX_FFT_LIBRARY} STREQUAL "FFTW3")
set(GMX_FFT_LIBRARY_PREVIOUS_VALUE ${GMX_FFT_LIBRARY} CACHE INTERNAL "Previous value for GMX_FFT_LIBRARY, so that we can detect when it changes.")

# enable threaded fftw3 if we've found it 
if(FFTW3_THREADS OR FFTW3F_THREADS)
    add_definitions(-DFFT5D_FFTW_THREADS)
endif()

set(GMX_EXTERNAL_BLAS TRUE CACHE BOOL "Use external BLAS instead of built-in")
set(GMX_EXTERNAL_LAPACK TRUE CACHE BOOL "Use external LAPACK instead of built-in")
# MKL has BLAS/LAPACK routines
if(NOT HAVE_LIBMKL AND NOT ACCELERATE_FRAMEWORK)
  if(GMX_EXTERNAL_BLAS)
    if (GMX_BLAS_USER)
        list(APPEND GMX_EXTRA_LIBRARIES ${GMX_BLAS_USER})
    else(GMX_BLAS_USER)
        set(BLAS_FIND_QUIETLY ON)
        find_package(BLAS)
        if (BLAS_FOUND)
          list(APPEND GMX_EXTRA_LIBRARIES ${BLAS_LIBRARIES})
        else()
          MESSAGE(STATUS "Using internal BLAS library")
          set(GMX_EXTERNAL_BLAS FALSE CACHE BOOL "Use external BLAS instead of built-in" FORCE)
        endif()
    endif(GMX_BLAS_USER)
  endif(GMX_EXTERNAL_BLAS)
  if(GMX_EXTERNAL_LAPACK)
    if (GMX_LAPACK_USER)
        list(APPEND GMX_EXTRA_LIBRARIES ${GMX_LAPACK_USER})
    else(GMX_LAPACK_USER)
        set(LAPACK_FIND_QUIETLY ON)
        find_package(LAPACK)
        if (LAPACK_FOUND)
          list(APPEND GMX_EXTRA_LIBRARIES ${LAPACK_LIBRARIES})
        else()
          MESSAGE(STATUS "Using internal LAPACK library")
          set(GMX_EXTERNAL_LAPACK FALSE CACHE BOOL "Use external LAPACK instead of built-in" FORCE)
        endif()
    endif(GMX_LAPACK_USER)
  endif(GMX_EXTERNAL_LAPACK)
endif()
mark_as_advanced(GMX_EXTERNAL_LAPACK)
mark_as_advanced(GMX_EXTERNAL_BLAS)

set(GMX_USE_PLUGINS OFF CACHE INTERNAL "Whether GROMACS will really try to compile support for VMD plugins")

if(GMX_LOAD_PLUGINS)
  if(CYGWIN OR NOT WIN32)
    # Native Windows does not have, nor need dlopen
    # Note that WIN32 is set with Cygwin, but Cygwin needs dlopen to use plug-ins
    include(gmxTestdlopen)
    gmx_test_dlopen(HAVE_DLOPEN)
  endif()

  # so, should we use plug-ins?
  if((WIN32 AND NOT CYGWIN) OR (HAVE_DLOPEN AND BUILD_SHARED_LIBS))
    if(NOT VMD_QUIETLY)
      MESSAGE(STATUS
          "Found the ability to use plug-ins when building shared libaries, "
          "so will compile to use plug-ins (e.g. to read VMD-supported file "
          "formats).")
    endif()
    if(NOT GMX_VMD_PLUGIN_PATH)
      find_package(VMD)
    endif()
    set(GMX_USE_PLUGINS ON)
    list(APPEND GMX_EXTRA_LIBRARIES ${CMAKE_DL_LIBS}) # magic cross-platform pre-set variable for dlopen library
    set(PKG_DL_LIBS "-l${CMAKE_DL_LIBS}")
  else()
    set(PKG_DL_LIBS)
  endif()
endif(GMX_LOAD_PLUGINS)
set(VMD_QUIETLY TRUE CACHE INTERNAL "")

if(EXISTS "${CMAKE_SOURCE_DIR}/admin/.isreposource")
    if(NOT CMAKE_CROSSCOMPILING)
        option(GMX_BUILD_MANPAGES "Build man pages" ON)
    else()
        message(STATUS "Building the man pages is not available when "
            "cross-compiling the developer version from git")
    endif()
else()
    #make sure source package contains all man pages
    if(NOT EXISTS "${CMAKE_SOURCE_DIR}/man/man1/ngmx.1")
        message(FATAL_ERROR "Man pages are missing from source package.")
    endif()
endif()
mark_as_advanced(GMX_BUILD_MANPAGES)

# Math and thread libraries must often come after all others when linking...
if(HAVE_LIBM)
    list(APPEND	GMX_EXTRA_LIBRARIES m)
endif(HAVE_LIBM)

if(GMX_FAHCORE)
  set(COREWRAP_INCLUDE_DIR "${CMAKE_SOURCE_DIR}/../corewrap" CACHE STRING 
      "Path to swindirect.h")
  include_directories(${COREWRAP_INCLUDE_DIR})
  set_property(CACHE GMX_COOL_QUOTES VALUE OFF)
endif(GMX_FAHCORE)

# # # # # # # # # # NO MORE TESTS AFTER THIS LINE! # # # # # # # # # # #
# these are set after everything else
if (NOT GMX_SKIP_DEFAULT_CFLAGS)
<<<<<<< HEAD
    set(CMAKE_C_FLAGS "${ACCELERATION_C_FLAGS} ${MPI_COMPILE_FLAGS} ${CMAKE_C_FLAGS}")
    set(CMAKE_CXX_FLAGS "${ACCELERATION_CXX_FLAGS} ${MPI_COMPILE_FLAGS} ${GMX_CXX11_FLAGS} ${CMAKE_CXX_FLAGS}")
=======
    set(CMAKE_C_FLAGS "${ACCELERATION_C_FLAGS} ${MPI_COMPILE_FLAGS} ${EXTRA_C_FLAGS} ${CMAKE_C_FLAGS}")
    set(CMAKE_CXX_FLAGS "${ACCELERATION_CXX_FLAGS} ${MPI_COMPILE_FLAGS} ${CMAKE_CXX_FLAGS}")
>>>>>>> c6ea5b23
    set(CMAKE_EXE_LINKER_FLAGS "${FFT_LINKER_FLAGS} ${MPI_LINKER_FLAGS} ${CMAKE_EXE_LINKER_FLAGS}")
    set(CMAKE_SHARED_LINKER_FLAGS "${MPI_LINKER_FLAGS} ${CMAKE_SHARED_LINKER_FLAGS}")
else()
    message("Recommended flags which are not added because GMX_SKIP_DEFAULT_CFLAGS=yes:")
    message("CMAKE_C_FLAGS: ${ACCELERATION_C_FLAGS} ${MPI_COMPILE_FLAGS} ${EXTRA_C_FLAGS} ${GMXC_CFLAGS}")
    message("CMAKE_C_FLAGS_RELEASE: ${GMXC_CFLAGS_RELEASE}")
    message("CMAKE_C_FLAGS_DEBUG: ${GMXC_CFLAGS_DEBUG}")
    message("CMAKE_CXX_FLAGS: ${ACCELERATION_CXX_FLAGS} ${MPI_COMPILE_FLAGS} ${GMX_CXX11_FLAGS} ${GMXC_CXXFLAGS}")
    message("CMAKE_CXX_FLAGS_RELEASE: ${GMXC_CXXFLAGS_RELEASE}")
    message("CMAKE_CXX_FLAGS_DEBUG: ${GMXC_CXXFLAGS_DEBUG}")
    message("CMAKE_EXE_LINKER_FLAGS: ${FFT_LINKER_FLAGS} ${MPI_LINKER_FLAGS}")
    message("CMAKE_SHARED_LINKER_FLAGS: ${MPI_LINKER_FLAGS}")
endif()

if(NOT GMX_OPENMP)
    #Unset all OpenMP flags in case OpenMP was disabled either by the user
    #or because it was only partially detected (e.g. only for C but not C++ compiler)
    unset(OpenMP_C_FLAGS CACHE) 
    unset(OpenMP_CXX_FLAGS CACHE)
else()
    set(GMX_EXE_LINKER_FLAGS ${GMX_EXE_LINKER_FLAGS} ${OpenMP_LINKER_FLAGS})
    set(GMX_SHARED_LINKER_FLAGS ${GMX_SHARED_LINKER_FLAGS} ${OpenMP_SHARED_LINKER_FLAGS})
endif()
set(PKG_CFLAGS "${PKG_CFLAGS} ${OpenMP_C_FLAGS}")

######################################
# Output compiler and CFLAGS used
######################################
get_compiler_info(C BUILD_C_COMPILER BUILD_CFLAGS)
if (CMAKE_CXX_COMPILER_LOADED)
    get_compiler_info(CXX BUILD_CXX_COMPILER BUILD_CXXFLAGS)
endif ()

########################################################################
# Specify install locations
########################################################################
if ( NOT DEFINED GMXLIB )
    set(GMXLIB lib)
endif()
set(LIB_INSTALL_DIR "${GMX_INSTALL_PREFIX}${GMXLIB}")
set(BIN_INSTALL_DIR  ${GMX_INSTALL_PREFIX}bin)
set(DATA_INSTALL_DIR ${GMX_INSTALL_PREFIX}share/gromacs)
set(MAN_INSTALL_DIR  ${GMX_INSTALL_PREFIX}share/man)
set(INCL_INSTALL_DIR ${GMX_INSTALL_PREFIX}include)

set(GMXLIBDIR        ${DATA_INSTALL_DIR}/top)

##################################################################
# Shared library settings
##################################################################
if(NOT CMAKE_SYSTEM_NAME STREQUAL "Darwin")
    set(CMAKE_SKIP_BUILD_RPATH  FALSE)
    set(CMAKE_BUILD_WITH_INSTALL_RPATH FALSE)
    set(CMAKE_INSTALL_RPATH "\\\$ORIGIN/../${GMXLIB}")
    set(CMAKE_INSTALL_RPATH_USE_LINK_PATH TRUE)
else()
    if(CMAKE_SYSTEM_VERSION VERSION_GREATER 8.0) #rpath supported for >10.4
        set(CMAKE_INSTALL_NAME_DIR "@rpath")
        set(GMX_EXE_LINKER_FLAGS ${GMX_EXE_LINKER_FLAGS} "-Wl,-rpath,@executable_path/../lib")
    else()
        set(CMAKE_INSTALL_NAME_DIR "${CMAKE_INSTALL_PREFIX}/${LIB_INSTALL_DIR}")
    endif()
endif()

#COPYING file: Only necessary for binary distributions.
#Simpler to always install.
install(FILES COPYING DESTINATION ${DATA_INSTALL_DIR} COMPONENT data)

if(GMX_EXTERNAL_BOOST)
    include_directories(${Boost_INCLUDE_DIRS})
else()
    include_directories(${CMAKE_SOURCE_DIR}/src/external/boost)
    # typeid not supported for minimal internal version
    # (would add significant amount of code)
    add_definitions(-DBOOST_NO_TYPEID)
    # TODO: Propagate the above settings to the installed CMakeFiles.txt template
    # (from share/template/)
    set(PKG_CFLAGS "${PKG_CFLAGS} -DBOOST_NO_TYPEID -I${INCL_INSTALL_DIR}/gromacs/external/boost")
    install(DIRECTORY ${CMAKE_SOURCE_DIR}/src/external/boost/boost
            DESTINATION ${INCL_INSTALL_DIR}/gromacs/external/boost
            COMPONENT development)
endif()

add_subdirectory(doxygen)
add_subdirectory(share)
add_subdirectory(src)
add_subdirectory(scripts)

# Issue a warning if NVIDIA GPUs were detected, but CUDA was not found.
# Don't bother the user after the first configure pass.
if ((CUDA_NOTFOUND_AUTO AND GMX_DETECT_GPU_AVAILABLE) AND NOT GMX_GPU_DETECTION_DONE)
    message(WARNING "${CUDA_NOTFOUND_MESSAGE}")
    unset(CUDA_NOTFOUND_AUTO)
    unset(CUDA_NOTFOUND_MESSAGE)
endif()
set(GMX_GPU_DETECTION_DONE TRUE CACHE INTERNAL "Whether GPU detection has already been done")

#######################
## uninstall target
#######################
    CONFIGURE_FILE(
                   "${CMAKE_CURRENT_SOURCE_DIR}/cmake/cmake_uninstall.cmake.in"
                   "${CMAKE_CURRENT_BINARY_DIR}/cmake/cmake_uninstall.cmake"
                   IMMEDIATE @ONLY)
###########################
ADD_CUSTOM_TARGET(uninstall
                  "${CMAKE_COMMAND}" -P 
                  "${CMAKE_CURRENT_BINARY_DIR}/cmake/cmake_uninstall.cmake")
###########################

########################################################################
# Tests                                                                #
########################################################################

include(CTest)
mark_as_advanced(BUILD_TESTING)
#gmxtests target builds all binaries required for running gmxtest
add_custom_target(gmxtests DEPENDS grompp mdrun pdb2gmx gmxcheck gmx links)
IF(BUILD_TESTING)
    enable_testing()
    add_subdirectory(tests)
    #"check" target builds and runs all tests
    add_custom_target(check COMMAND ${CMAKE_CTEST_COMMAND} --output-on-failure)
    add_dependencies(check gmxtests tests)
    #TODO: Add warning if NOT REGRESSIONTEST_PATH OR NOT GMX_XML that regression/unit tests are not run.
ENDIF()
<|MERGE_RESOLUTION|>--- conflicted
+++ resolved
@@ -22,11 +22,7 @@
 # machine with no git. 
 #
 # NOTE: when releasing the "-dev" suffix needs to be stripped off!
-<<<<<<< HEAD
 set(PROJECT_VERSION "5.0-dev")
-=======
-set(PROJECT_VERSION "4.6.3-dev")
->>>>>>> c6ea5b23
 # The version number of the regressiontest tarball against which this
 # git branch can be tested. Normally, this will be the version of the
 # last patch release. Comment the next line out for branches leading
@@ -248,10 +244,6 @@
 include(gmxCFlags)
 gmx_c_flags()
 
-# This variable should be used for additional compiler flags which are not
-# generated in gmxCFlags nor are acceleration or MPI related.
-set(EXTRA_C_FLAGS "")
-
 # gcc 4.4.x is buggy and crashes when compiling some files with O3 and OpenMP on.
 # Detect here whether applying a workaround is needed and will apply it later
 # on the affected files.
@@ -269,15 +261,6 @@
 gmx_detect_clang_3_0(COMPILER_IS_CLANG_3_0)
 if(COMPILER_IS_CLANG_3_0)
     message(FATAL_ERROR "Your compiler is clang version 3.0, which is known to be buggy for GROMACS. Use a different compiler.")
-endif()
-
-# clang <=3.2 contains a bug that causes incorrect code to be generated for the
-# vfmaddps instruction and therefore the bug is triggered with AVX_128_FMA.
-# (see: http://llvm.org/bugs/show_bug.cgi?id=15040).
-# We can work around this by not using the integrated assembler (except on OS X
-# which has an outdated assembler that does not support AVX instructions).
-if (${CMAKE_C_COMPILER_ID} MATCHES "Clang" AND C_COMPILER_VERSION VERSION_LESS "3.3")
-    set(GMX_USE_CLANG_FMA_BUG_WORKAROUND TRUE)
 endif()
 
 if (CMAKE_C_COMPILER_ID STREQUAL "PGI")
@@ -789,6 +772,9 @@
 
     # Set the FMA4 flags (MSVC doesn't require any)
     if(${GMX_CPU_ACCELERATION} STREQUAL "AVX_128_FMA" AND NOT MSVC)
+        if (${CMAKE_COMPILER_ID} MATCHES "Clang")
+            message(FATAL_ERROR "Clang up to at least version 3.2 produces incorrect code for AVX_128_FMA. Sorry, but you will have to select a different compiler or acceleration.")
+        endif()
         GMX_TEST_CFLAG(GNU_FMA_CFLAG "-mfma4" ACCELERATION_C_FLAGS)
         if (NOT GNU_FMA_CFLAG)
             message(WARNING "No C FMA4 flag found. Consider a newer compiler, or try SSE4.1 (lower performance).")
@@ -836,20 +822,6 @@
         if (NOT ACCELERATION_QUIETLY)
           message(STATUS "Enabling 128-bit AVX Gromacs acceleration (with fused-multiply add), and it will help compiler optimization.")
         endif()
-
-        # We don't have the full compiler version string yet (BUILD_C_COMPILER),
-        # so we can't distinguish vanilla and Apple clang, but catering for AMD
-        # hackintoshes is not worth the effort.
-        if (APPLE AND ${CMAKE_C_COMPILER_ID} STREQUAL "Clang")
-            message(WARNING "Due to a known compiler bug, Clang up to version 3.2 (and Apple Clang up to version 4.1) produces incorrect code with AVX_128_FMA acceleration. As we can not work around this bug on OS X, you will have to select a different compiler or CPU acceleration.")
-        endif()
-
-        if (GMX_USE_CLANG_FMA_BUG_WORKAROUND)
-            # we assume that we have an external assembler that supports AVX
-            message(STATUS "Clang ${C_COMPILER_VERSION} detected, enabling FMA bug workaround")
-            set(EXTRA_C_FLAGS "${EXTRA_C_FLAGS} -no-integrated-as")
-        endif()
-
     else()
         # If we are not doing AVX_128, it must be AVX_256...
         set(GMX_CPU_ACCELERATION_X86_AVX_256 1)
@@ -1127,18 +1099,13 @@
 # # # # # # # # # # NO MORE TESTS AFTER THIS LINE! # # # # # # # # # # #
 # these are set after everything else
 if (NOT GMX_SKIP_DEFAULT_CFLAGS)
-<<<<<<< HEAD
     set(CMAKE_C_FLAGS "${ACCELERATION_C_FLAGS} ${MPI_COMPILE_FLAGS} ${CMAKE_C_FLAGS}")
     set(CMAKE_CXX_FLAGS "${ACCELERATION_CXX_FLAGS} ${MPI_COMPILE_FLAGS} ${GMX_CXX11_FLAGS} ${CMAKE_CXX_FLAGS}")
-=======
-    set(CMAKE_C_FLAGS "${ACCELERATION_C_FLAGS} ${MPI_COMPILE_FLAGS} ${EXTRA_C_FLAGS} ${CMAKE_C_FLAGS}")
-    set(CMAKE_CXX_FLAGS "${ACCELERATION_CXX_FLAGS} ${MPI_COMPILE_FLAGS} ${CMAKE_CXX_FLAGS}")
->>>>>>> c6ea5b23
     set(CMAKE_EXE_LINKER_FLAGS "${FFT_LINKER_FLAGS} ${MPI_LINKER_FLAGS} ${CMAKE_EXE_LINKER_FLAGS}")
     set(CMAKE_SHARED_LINKER_FLAGS "${MPI_LINKER_FLAGS} ${CMAKE_SHARED_LINKER_FLAGS}")
 else()
     message("Recommended flags which are not added because GMX_SKIP_DEFAULT_CFLAGS=yes:")
-    message("CMAKE_C_FLAGS: ${ACCELERATION_C_FLAGS} ${MPI_COMPILE_FLAGS} ${EXTRA_C_FLAGS} ${GMXC_CFLAGS}")
+    message("CMAKE_C_FLAGS: ${ACCELERATION_C_FLAGS} ${MPI_COMPILE_FLAGS} ${GMXC_CFLAGS}")
     message("CMAKE_C_FLAGS_RELEASE: ${GMXC_CFLAGS_RELEASE}")
     message("CMAKE_C_FLAGS_DEBUG: ${GMXC_CFLAGS_DEBUG}")
     message("CMAKE_CXX_FLAGS: ${ACCELERATION_CXX_FLAGS} ${MPI_COMPILE_FLAGS} ${GMX_CXX11_FLAGS} ${GMXC_CXXFLAGS}")
