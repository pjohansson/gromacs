/*
 * 
 *                This source code is part of
 * 
 *                 G   R   O   M   A   C   S
 * 
 *          GROningen MAchine for Chemical Simulations
 * 
 *                        VERSION 3.2.0
 * Written by David van der Spoel, Erik Lindahl, Berk Hess, and others.
 * Copyright (c) 1991-2000, University of Groningen, The Netherlands.
 * Copyright (c) 2001-2004, The GROMACS development team,
 * check out http://www.gromacs.org for more information.

 * This program is free software; you can redistribute it and/or
 * modify it under the terms of the GNU General Public License
 * as published by the Free Software Foundation; either version 2
 * of the License, or (at your option) any later version.
 * 
 * If you want to redistribute modifications, please consider that
 * scientific software is very special. Version control is crucial -
 * bugs must be traceable. We will be happy to consider code for
 * inclusion in the official distribution, but derived work must not
 * be called official GROMACS. Details are found in the README & COPYING
 * files - if they are missing, get the official version at www.gromacs.org.
 * 
 * To help us fund GROMACS development, we humbly ask that you cite
 * the papers on the package - you can find them in the top README file.
 * 
 * For more info, check our website at http://www.gromacs.org
 * 
 * And Hey:
 * Gromacs Runs On Most of All Computer Systems
 */

#ifndef _force_h
#define _force_h

#ifdef HAVE_CONFIG_H
#include <config.h>
#endif


#include "typedefs.h"
#include "pbc.h"
#include "network.h"
#include "tgroup.h"
#include "vsite.h"
#include "genborn.h"

static const char *sepdvdlformat="  %-30s V %12.5e  dVdl %12.5e\n";

extern void calc_vir(FILE *fplog,int nxf,rvec x[],rvec f[],tensor vir,
		     bool bScrewPBC,matrix box);
/* Calculate virial for nxf atoms, and add it to vir */

extern void f_calc_vir(FILE *fplog,int i0,int i1,rvec x[],rvec f[],tensor vir,
		       t_graph *g,rvec shift_vec[]);
/* Calculate virial taking periodicity into account */

extern real RF_excl_correction(FILE *fplog,
			       const t_forcerec *fr,t_graph *g,
			       const t_mdatoms *mdatoms,const t_blocka *excl,
			       rvec x[],rvec f[],rvec *fshift,const t_pbc *pbc,
			       real lambda,real *dvdlambda);
/* Calculate the reaction-field energy correction for this node:
 * epsfac q_i q_j (k_rf r_ij^2 - c_rf)
 * and force correction for all excluded pairs, including self pairs.
 */

extern void calc_rffac(FILE *fplog,int eel,real eps_r,real eps_rf,
		       real Rc,real Temp,
		       real zsq,matrix box,
		       real *kappa,real *krf,real *crf);
/* Determine the reaction-field constants */

extern void init_generalized_rf(FILE *fplog,
				const gmx_mtop_t *mtop,const t_inputrec *ir,
				t_forcerec *fr);
/* Initialize the generalized reaction field parameters */


/* In wall.c */
extern void make_wall_tables(FILE *fplog,const output_env_t oenv,
			     const t_inputrec *ir,const char *tabfn,
			     const gmx_groups_t *groups,
			     t_forcerec *fr);

extern real do_walls(t_inputrec *ir,t_forcerec *fr,matrix box,t_mdatoms *md,
		     rvec x[],rvec f[],real lambda,real Vlj[],t_nrnb *nrnb);



extern t_forcerec *mk_forcerec(void);

<<<<<<< HEAD
#define GMX_MAKETABLES_FORCEUSER  (1<<0)
#define GMX_MAKETABLES_14ONLY     (1<<1)

extern t_forcetable make_tables(FILE *fp,const t_forcerec *fr,
				bool bVerbose,const char *fn,
				real rtab,int flags);
=======
extern t_forcetable make_tables(FILE *fp,const output_env_t oenv,
                                const t_forcerec *fr,
                                bool bVerbose,const char *fn,
                                real rtab,bool bForceUser,bool b14only);
>>>>>>> 8b07b4a4
/* Return tables for inner loops. When bVerbose the tables are printed
 * to .xvg files
 */
 
extern bondedtable_t make_bonded_table(FILE *fplog,char *fn,int angle);
/* Return a table for bonded interactions,
 * angle should be: bonds 0, angles 1, dihedrals 2
 */

/* Return a table for GB calculations */
extern t_forcetable make_gb_table(FILE *out,const output_env_t oenv,
                                  const t_forcerec *fr,
                                  const char *fn,
                                  real rtab);

extern void pr_forcerec(FILE *fplog,t_forcerec *fr,t_commrec *cr);

extern void
forcerec_set_ranges(t_forcerec *fr,
		    int ncg_home,int ncg_force,
		    int natoms_force,int natoms_f_novirsum);
/* Set the number of cg's and atoms for the force calculation */

extern void init_forcerec(FILE       *fplog,     
                          const output_env_t oenv,
			  t_forcerec *fr,   
			  t_fcdata   *fcd,
			  const t_inputrec *ir,   
			  const gmx_mtop_t *mtop,
			  const t_commrec  *cr,
			  matrix     box,
			  bool       bMolEpot,
			  const char *tabfn,
			  const char *tabpfn,
			  const char *tabbfn,
			  bool       bNoSolvOpt,
			  real       print_force);
/* The Force rec struct must be created with mk_forcerec 
 * The booleans have the following meaning:
 * bSetQ:    Copy the charges [ only necessary when they change ]
 * bMolEpot: Use the free energy stuff per molecule
 * print_force >= 0: print forces for atoms with force >= print_force
 */

extern void init_enerdata(int ngener,int n_flambda,gmx_enerdata_t *enerd);
/* Intializes the energy storage struct */

extern void destroy_enerdata(gmx_enerdata_t *enerd);
/* Free all memory associated with enerd */

extern void reset_enerdata(t_grpopts *opts,
			   t_forcerec *fr,bool bNS,
			   gmx_enerdata_t *enerd,
			   bool bMaster);
/* Resets the energy data, if bNS=TRUE also zeros the long-range part */

extern void sum_epot(t_grpopts *opts,gmx_enerdata_t *enerd);
/* Locally sum the non-bonded potential energy terms */

extern void sum_dhdl(gmx_enerdata_t *enerd,double lambda,t_inputrec *ir);
/* Sum the free energy contributions */

extern void update_forcerec(FILE *fplog,t_forcerec *fr,matrix box);
/* Updates parameters in the forcerec that are time dependent */

/* Compute the average C6 and C12 params for LJ corrections */
extern void set_avcsixtwelve(FILE *fplog,t_forcerec *fr,
			     const gmx_mtop_t *mtop);

/* The state has changed */
#define GMX_FORCE_STATECHANGED (1<<0)
/* Do neighbor searching */
#define GMX_FORCE_NS           (1<<1)
/* Calculate bonded energies/forces */
#define GMX_FORCE_DOLR         (1<<2)
/* Calculate long-range energies/forces */
#define GMX_FORCE_BONDED       (1<<3)
/* Store long-range forces in a separate array */
#define GMX_FORCE_SEPLRF       (1<<4)
/* Calculate non-bonded energies/forces */
#define GMX_FORCE_NONBONDED    (1<<5)
/* Calculate forces (not only energies) */
#define GMX_FORCE_FORCES       (1<<6)
/* Calculate the virial */
#define GMX_FORCE_VIRIAL       (1<<7)
/* Calculate dHdl */
#define GMX_FORCE_DHDL         (1<<8)
/* Normally one want all energy terms and forces */
#define GMX_FORCE_ALLFORCES    (GMX_FORCE_BONDED | GMX_FORCE_NONBONDED | GMX_FORCE_FORCES)

extern void do_force(FILE *log,t_commrec *cr,
		     t_inputrec *inputrec,
		     gmx_step_t step,t_nrnb *nrnb,gmx_wallcycle_t wcycle,
		     gmx_localtop_t *top,
		     gmx_mtop_t *mtop,
		     gmx_groups_t *groups,
		     matrix box,rvec x[],history_t *hist,
		     rvec f[],
		     tensor vir_force,
		     t_mdatoms *mdatoms,
		     gmx_enerdata_t *enerd,t_fcdata *fcd,
		     real lambda,t_graph *graph,
		     t_forcerec *fr,gmx_vsite_t *vsite,rvec mu_tot,
		     double t,FILE *field,gmx_edsam_t ed,
		     bool bBornRadii,
		     int flags);
/* Communicate coordinates (if parallel).
 * Do neighbor searching (if necessary).
 * Calculate forces.
 * Communicate forces (if parallel).
 * Spread forces for vsites (if present).
 *
 * f is always required.
 */

extern void ns(FILE       *fplog,
	       t_forcerec *fr,
	       rvec       x[],
	       matrix     box,
	       gmx_groups_t *groups,
	       t_grpopts  *opts,
	       gmx_localtop_t *top,
	       t_mdatoms  *md,
	       t_commrec  *cr,
	       t_nrnb     *nrnb,
	       real       lambda,
	       real       *dvdlambda,
	       gmx_grppairener_t *grppener,
	       bool       bFillGrid,
	       bool       bDoLongRange,
	       bool       bDoForces,
	       rvec       *f);
/* Call the neighborsearcher */

extern void do_force_lowlevel(FILE         *fplog,  
			      gmx_step_t   step,
			      t_forcerec   *fr,
			      t_inputrec   *ir,
			      t_idef       *idef,
			      t_commrec    *cr,
			      t_nrnb       *nrnb,
			      gmx_wallcycle_t wcycle,
			      t_mdatoms    *md,
			      t_grpopts    *opts,
			      rvec         x[],
			      history_t    *hist,
			      rvec         f[],    
			      gmx_enerdata_t *enerd,
			      t_fcdata     *fcd,
			      gmx_mtop_t     *mtop,
			      gmx_localtop_t *top,
			      gmx_genborn_t *born,
			      t_atomtypes  *atype,
			      bool         bBornRadii,
			      matrix       box,
			      real         lambda,
			      t_graph      *graph,
			      t_blocka     *excl,
			      rvec         mu_tot[2],
			      int          flags,
			      float        *cycles_pme);
/* Call all the force routines */


#endif	/* _force_h */<|MERGE_RESOLUTION|>--- conflicted
+++ resolved
@@ -93,19 +93,12 @@
 
 extern t_forcerec *mk_forcerec(void);
 
-<<<<<<< HEAD
 #define GMX_MAKETABLES_FORCEUSER  (1<<0)
 #define GMX_MAKETABLES_14ONLY     (1<<1)
 
-extern t_forcetable make_tables(FILE *fp,const t_forcerec *fr,
-				bool bVerbose,const char *fn,
-				real rtab,int flags);
-=======
 extern t_forcetable make_tables(FILE *fp,const output_env_t oenv,
-                                const t_forcerec *fr,
-                                bool bVerbose,const char *fn,
-                                real rtab,bool bForceUser,bool b14only);
->>>>>>> 8b07b4a4
+                                const t_forcerec *fr, bool bVerbose,
+                                const char *fn, real rtab,int flags);
 /* Return tables for inner loops. When bVerbose the tables are printed
  * to .xvg files
  */
